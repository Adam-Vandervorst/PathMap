
use std::thread;
use std::sync::mpsc;

use divan::{Divan, Bencher};

use pathmap::trie_map::BytesTrieMap;
use pathmap::zipper::*;

fn main() {
    let divan = Divan::from_args()
        .sample_count(8);

    divan.main();
}

// The test parameters take the form `(elements, thread_cnt)`
//NOTE: Using &str for thread_cnt makes sure we can keep leading zeros in the output so it sorts better
const TEST_ARGS: [(usize, &str); 50] = [
    (512, "000"), (512, "001"), (512, "002"), (512, "004"), (512, "008"), (512, "016"), (512, "032"), (512, "064"), (512, "128"), (512, "256"),
    (4096, "000"), (4096, "001"), (4096, "002"), (4096, "004"), (4096, "008"), (4096, "016"), (4096, "032"), (4096, "064"), (4096, "128"), (4096, "256"),
    (32768, "000"), (32768, "001"), (32768, "002"), (32768, "004"), (32768, "008"), (32768, "016"), (32768, "032"), (32768, "064"), (32768, "128"), (32768, "256"),
    (262144, "000"), (262144, "001"), (262144, "002"), (262144, "004"), (262144, "008"), (262144, "016"), (262144, "032"), (262144, "064"), (262144, "128"), (262144, "256"),
    (2097152, "000"), (2097152, "001"), (2097152, "002"), (2097152, "004"), (2097152, "008"), (2097152, "016"), (2097152, "032"), (2097152, "064"), (2097152, "128"), (2097152, "256"),
    // (16777216, "000"), (16777216, "001"), (16777216, "002"), (16777216, "004"), (16777216, "008"), (16777216, "016"), (16777216, "032"), (16777216, "064"), (16777216, "128"), (16777216, "256"),
    // (100_000_000, "000"), (100_000_000, "001"), (100_000_000, "002"), (100_000_000, "004"), (100_000_000, "008"), (100_000_000, "016"), (100_000_000, "032"), (100_000_000, "064"), (100_000_000, "128"), (100_000_000, "256"),
];

#[divan::bench(sample_size = 1, args = TEST_ARGS)]
fn parallel_read_zipper_get(bencher: Bencher, (elements, thread_cnt): (usize, &str)) {
    let thread_cnt = usize::from_str_radix(thread_cnt, 10).unwrap();
    let real_thread_cnt = thread_cnt.max(1);

    let mut map = BytesTrieMap::<usize>::new();
    let elements_per_thread = elements / real_thread_cnt;
    for n in 0..real_thread_cnt {
        let path = [n as u8];
        let mut zipper = map.write_zipper_at_path(&path);
        for i in (n * elements_per_thread)..((n+1) * elements_per_thread) {
            zipper.descend_to(prefix_key(&(i as u64)));
            zipper.set_value(i);
            zipper.reset();
        }
    }

    thread::scope(|scope| {

        let mut zipper_senders: Vec<mpsc::Sender<ReadZipperUntracked<'_, '_, usize>>> = Vec::with_capacity(thread_cnt);
        let mut signal_receivers: Vec<mpsc::Receiver<bool>> = Vec::with_capacity(thread_cnt);

        //Spawn all the threads
        for n in 0..thread_cnt {
            let (zipper_tx, zipper_rx) = mpsc::channel::<ReadZipperUntracked<'_, '_, usize>>();
            zipper_senders.push(zipper_tx);
            let (signal_tx, signal_rx) = mpsc::channel::<bool>();
            signal_receivers.push(signal_rx);

            scope.spawn(move || {
                loop {
                    //The thread will block here waiting for the zipper to be sent
                    match zipper_rx.recv() {
                        Ok(mut zipper) => {
                            //We got the zipper, do the stuff
                            for i in (n * elements_per_thread)..((n+1) * elements_per_thread) {
                                zipper.descend_to(prefix_key(&(i as u64)));
                                assert_eq!(zipper.get_value().unwrap(), &i);
                                zipper.reset();
                            }

                            //Tell the main thread we're done
                            signal_tx.send(true).unwrap();
                        },
                        Err(_) => {
                            //The zipper_sender channel is closed, meaning it's time to shut down
                            break;
                        }
                    }
                }
            });
        }

        bencher.with_inputs(|| {}).bench_local_values(|()| {
            if thread_cnt > 0 {

                //Dispatch a zipper to each thread
                for n in 0..thread_cnt {
                    let path = [n as u8];
                    let zipper = map.read_zipper_at_path(&path);
                    zipper_senders[n].send(zipper).unwrap();
                };

                //Wait for the threads to all be done
                for n in 0..thread_cnt {
                    assert_eq!(signal_receivers[n].recv().unwrap(), true);
                };

            } else {
                //No-thread case, to measure overhead of sync and spawning vs. 1-thread case
                let path = [0];
                let mut zipper = map.read_zipper_at_path(&path);
                for i in 0..elements {
                    zipper.descend_to(prefix_key(&(i as u64)));
                    assert_eq!(zipper.get_value().unwrap(), &i);
                    zipper.reset();
                }
            }
        });
    });
}

#[divan::bench(sample_size = 1, args = TEST_ARGS)]
fn parallel_insert(bencher: Bencher, (elements, thread_cnt): (usize, &str)) {
    let thread_cnt = usize::from_str_radix(thread_cnt, 10).unwrap();
    let real_thread_cnt = thread_cnt.max(1);
    let elements_per_thread = elements / real_thread_cnt;

    let mut map = BytesTrieMap::<usize>::new();
    let zipper_head = map.zipper_head();

    thread::scope(|scope| {

        let mut zipper_senders: Vec<mpsc::Sender<WriteZipperUntracked<'_, '_, usize>>> = Vec::with_capacity(thread_cnt);
        let mut signal_receivers: Vec<mpsc::Receiver<bool>> = Vec::with_capacity(thread_cnt);

        //Spawn all the threads
        for n in 0..thread_cnt {
            let (zipper_tx, zipper_rx) = mpsc::channel::<WriteZipperUntracked<'_, '_, usize>>();
            zipper_senders.push(zipper_tx);
            let (signal_tx, signal_rx) = mpsc::channel::<bool>();
            signal_receivers.push(signal_rx);

            scope.spawn(move || {
                loop {
                    //The thread will block here waiting for the zipper to be sent
                    match zipper_rx.recv() {
                        Ok(mut zipper) => {
                            //We got the zipper, do the stuff
                            for i in (n * elements_per_thread)..((n+1) * elements_per_thread) {
                                zipper.descend_to(prefix_key(&(i as u64)));
                                zipper.set_value(i);
                                zipper.reset();
                            }

                            //Tell the main thread we're done
                            signal_tx.send(true).unwrap();
                        },
                        Err(_) => {
                            //The zipper_sender channel is closed, meaning it's time to shut down
                            break;
                        }
                    }
                }
            });
        }

        bencher.with_inputs(|| {}).bench_local_values(|()| {
            if thread_cnt > 0 {

                //Dispatch a zipper to each thread
                for n in 0..thread_cnt {
                    let path = [n as u8];
                    let zipper = unsafe{ zipper_head.write_zipper_at_exclusive_path_unchecked(path) };
                    zipper_senders[n].send(zipper).unwrap();
                };

                //Wait for the threads to all be done
                for n in 0..thread_cnt {
                    assert_eq!(signal_receivers[n].recv().unwrap(), true);
                };

            } else {
                //No-thread case, to measure overhead of sync vs. 1-thread case
                let mut zipper = unsafe{ zipper_head.write_zipper_at_exclusive_path_unchecked(&[0]) };
                for i in 0..elements {
                    zipper.descend_to(prefix_key(&(i as u64)));
                    zipper.set_value(i);
                    zipper.reset();
                }
            }
        });
    });
}

#[divan::bench(sample_size = 1, args = TEST_ARGS)]
fn parallel_copy_known_path(bencher: Bencher, (elements, thread_cnt): (usize, &str)) {
    let thread_cnt = usize::from_str_radix(thread_cnt, 10).unwrap();
    let real_thread_cnt = thread_cnt.max(1);
    let elements_per_thread = elements / real_thread_cnt;

    let mut map = BytesTrieMap::<usize>::new();
    let mut zipper = map.write_zipper_at_path(b"in");
    for n in 0..real_thread_cnt {
        for i in (n * elements_per_thread)..((n+1) * elements_per_thread) {
            zipper.descend_to_byte(n as u8);
            zipper.descend_to(i.to_be_bytes());
            zipper.set_value(i);
            zipper.reset();
        }
    }
    drop(zipper);

    let zipper_head = map.zipper_head();

    thread::scope(|scope| {

        let mut zipper_senders: Vec<mpsc::Sender<(ReadZipperUntracked<'_, '_, usize>, WriteZipperUntracked<'_, '_, usize>)>> = Vec::with_capacity(thread_cnt);
        let mut signal_receivers: Vec<mpsc::Receiver<bool>> = Vec::with_capacity(thread_cnt);

        //Spawn all the threads
        for n in 0..thread_cnt {
            let (zipper_tx, zipper_rx) = mpsc::channel();
            zipper_senders.push(zipper_tx);
            let (signal_tx, signal_rx) = mpsc::channel::<bool>();
            signal_receivers.push(signal_rx);

            scope.spawn(move || {
                loop {
                    //The thread will block here waiting for the zippers to be sent
                    match zipper_rx.recv() {
                        Ok((mut reader_z, mut writer_z)) => {
                            //We got the zippers, do the stuff
                            for i in (n * elements_per_thread)..((n+1) * elements_per_thread) {
                                let buf = i.to_be_bytes();
                                reader_z.descend_to(&buf);
                                let val = reader_z.get_value().unwrap();

                                writer_z.descend_to(&buf);
                                writer_z.set_value(*val);

                                reader_z.reset();
                                writer_z.reset();
                            }

                            //Tell the main thread we're done
                            signal_tx.send(true).unwrap();
                        },
                        Err(_) => {
                            //The zipper_sender channel is closed, meaning it's time to shut down
                            break;
                        }
                    }
                }
            });
        }

        bencher.with_inputs(|| {
            let mut writer_z = zipper_head.write_zipper_at_exclusive_path(b"out").unwrap();
            writer_z.remove_branches();
        }).bench_local_values(|()| {
            if thread_cnt > 0 {

                //Dispatch a zipper to each thread
                for n in 0..thread_cnt {
                    let path = vec![b'o', b'u', b't', n as u8];
                    let writer_z = unsafe{ zipper_head.write_zipper_at_exclusive_path_unchecked(path) };
                    let path = vec![b'i', b'n', n as u8];
                    let reader_z = unsafe{ zipper_head.read_zipper_at_path_unchecked(path) };

                    zipper_senders[n].send((reader_z, writer_z)).unwrap();
                };

                //Wait for the threads to all be done
                for n in 0..thread_cnt {
                    assert_eq!(signal_receivers[n].recv().unwrap(), true);
                };

            } else {
                //No-thread case, to measure overhead of sync vs. 1-thread case
                let mut writer_z = unsafe{ zipper_head.write_zipper_at_exclusive_path_unchecked(&[b'o', b'u', b't', 0]) };
                let mut reader_z = unsafe{ zipper_head.read_zipper_at_path_unchecked(&[b'i', b'n', 0]) };
                for i in 0..elements {
                    reader_z.descend_to(i.to_be_bytes());
                    let val = reader_z.get_value().unwrap();

                    writer_z.descend_to(i.to_be_bytes());
                    writer_z.set_value(*val);

                    reader_z.reset();
                    writer_z.reset();
                }
            }
        });
    });
}

#[divan::bench(sample_size = 1, args = TEST_ARGS)]
fn parallel_copy_traverse(bencher: Bencher, (elements, thread_cnt): (usize, &str)) {
    let thread_cnt = usize::from_str_radix(thread_cnt, 10).unwrap();
    let real_thread_cnt = thread_cnt.max(1);
    let elements_per_thread = elements / real_thread_cnt;

    let mut map = BytesTrieMap::<usize>::new();
    let mut zipper = map.write_zipper_at_path(b"in");
    for n in 0..real_thread_cnt {
        for i in (n * elements_per_thread)..((n+1) * elements_per_thread) {
            zipper.descend_to_byte(n as u8);
            zipper.descend_to(i.to_be_bytes());
            zipper.set_value(i);
            zipper.reset();
        }
    }
    drop(zipper);

    let zipper_head = map.zipper_head();

    thread::scope(|scope| {

        let mut zipper_senders: Vec<mpsc::Sender<(ReadZipperUntracked<'_, '_, usize>, WriteZipperUntracked<'_, '_, usize>)>> = Vec::with_capacity(thread_cnt);
        let mut signal_receivers: Vec<mpsc::Receiver<bool>> = Vec::with_capacity(thread_cnt);

        //Spawn all the threads
        for _ in 0..thread_cnt {
            let (zipper_tx, zipper_rx) = mpsc::channel();
            zipper_senders.push(zipper_tx);
            let (signal_tx, signal_rx) = mpsc::channel::<bool>();
            signal_receivers.push(signal_rx);

            scope.spawn(move || {
                loop {
                    let mut sanity_counter = 0;

                    //The thread will block here waiting for the zippers to be sent
                    match zipper_rx.recv() {
                        Ok((mut reader_z, mut writer_z)) => {
                            //We got the zippers, do the stuff
                            while let Some(val) = reader_z.to_next_val() {
                                writer_z.descend_to(reader_z.path());
                                writer_z.set_value(*val);
                                writer_z.reset();

                                sanity_counter += 1;
                            }

                            assert_eq!(sanity_counter, elements_per_thread);

                            //Tell the main thread we're done
                            signal_tx.send(true).unwrap();
                        },
                        Err(_) => {
                            //The zipper_sender channel is closed, meaning it's time to shut down
                            break;
                        }
                    }
                }
            });
        }

        bencher.with_inputs(|| {
            let mut writer_z = zipper_head.write_zipper_at_exclusive_path(b"out").unwrap();
            writer_z.remove_branches();
        }).bench_local_values(|()| {
            if thread_cnt > 0 {

                //Dispatch a zipper to each thread
                for n in 0..thread_cnt {
                    let path = vec![b'o', b'u', b't', n as u8];
                    let writer_z = unsafe{ zipper_head.write_zipper_at_exclusive_path_unchecked(path) };
                    let path = vec![b'i', b'n', n as u8];
                    let reader_z = unsafe{ zipper_head.read_zipper_at_path_unchecked(path) };

                    zipper_senders[n].send((reader_z, writer_z)).unwrap();
                };

                //Wait for the threads to all be done
                for n in 0..thread_cnt {
                    assert_eq!(signal_receivers[n].recv().unwrap(), true);
                };

            } else {
                //No-thread case, to measure overhead of sync vs. 1-thread case
                let mut sanity_counter = 0;
                let mut writer_z = unsafe{ zipper_head.write_zipper_at_exclusive_path_unchecked(&[b'o', b'u', b't', 0]) };
                let mut reader_z = unsafe{ zipper_head.read_zipper_at_path_unchecked(&[b'i', b'n', 0]) };
                while let Some(val) = reader_z.to_next_val() {
                    writer_z.descend_to(reader_z.path());
                    writer_z.set_value(*val);
                    writer_z.reset();
                    sanity_counter += 1;
                }
                assert_eq!(sanity_counter, elements_per_thread);
            }
        });
    });
    drop(zipper_head);
}

<<<<<<< HEAD
=======
// GOAT, this is a total mess, but I'm committing it in this form so I can investigate why it scales so poorly
#[divan::bench(sample_size = 1, args = TEST_ARGS)]
fn parallel_dispatch_map(bencher: Bencher, (elements, thread_cnt): (usize, &str)) {
    let thread_cnt = usize::from_str_radix(thread_cnt, 10).unwrap();
    let real_thread_cnt = thread_cnt.max(1);

    let mut map = BytesTrieMap::new();
    let zh = map.zipper_head();

    let mut buildz = zh.write_zipper_at_exclusive_path(&[0]).unwrap();
    buildz.graft_map(BytesTrieMap::range::<true, u64>(0, elements as u64, 1, ()));
    drop(buildz);

    thread::scope(|scope| {

        bencher.with_inputs(|| {
            let mut writer_z = zh.write_zipper_at_exclusive_path([1]).unwrap();
            writer_z.remove_branches();
        }).bench_local_values(|()| {
            if thread_cnt > 0 {
                let mut dz = unsafe{ zh.read_zipper_at_path_unchecked(&[0]) };

                let mut dispatches = 0;
                let mut chunks = 0;
                let mut run = 0;
                let mut units = vec![];
                let mut handles = vec![];
                homo(real_thread_cnt as u32, &mut dz, &mut |cs: u32, z: &mut ReadZipperUntracked<()>| {
                    let cutoff = cs.div_ceil(real_thread_cnt as u32);
                    z.descend_first_byte();
                    loop {
                        chunks += 1;
                        run += 1;

                        // println!("p {:?} c {}", z.path(), z.child_mask().iter().fold(0, |t, x| t + x.count_ones()))
                        let work_input = unsafe { zh.read_zipper_at_path_unchecked(z.origin_path().unwrap()) };

                        let mut opath = vec![1];
                        opath.extend_from_slice(z.path());
                        // println!("created zpath={:?} ({}) opath={opath:?} for {}", z.path(), z.val_count(), dispatches + 1);
                        let work_output = unsafe { zh.write_zipper_at_exclusive_path_unchecked(&opath) };

                        units.push((work_input, work_output));

                        if run >= cutoff {
                            // dispatch and clear
                            let mut thread_units = std::mem::take(&mut units);
                            run = 0;
                            dispatches += 1;
                            // println!("dispatched {} up to {} ({})", dispatches, chunks, thread_units.len());
                            handles.push(scope.spawn(move || {

                                // println!("thread {} working", dispatches);
                                // work_output.set_value(());
                                for (work_input, work_output) in thread_units.iter_mut() {
                                    // work_output.graft(work_input);
                                    // println!("thread {} processing origin={:?} (queued: {})", dispatches, work_input.origin_path(), work_input.val_count());
                                    loop {
                                        if work_input.to_next_val().is_none() { break }
                                        // println!("tp {:?}", work_input.path());
                                        let mut buffer = [0; 8];
                                        for (s, t) in work_input.path().iter().rev().zip(buffer.iter_mut().rev()) {
                                            *t = *s;
                                        }
                                        let v = u64::from_be_bytes(buffer);
                                        work_output.descend_to(work_input.path());
                                        let vr = (v as f64).sqrt() as u64;
                                        // println!("calculated f({v}) = {vr}");
                                        work_output.descend_to(&vr.to_be_bytes()[..]);
                                        work_output.set_value(());
                                        work_output.reset();
                                    }
                                }
                            }));
                        }

                        if !z.to_sibling(true) { break }
                    }
                    z.ascend_byte();
                });
                if run > 0 {
                    let mut thread_units = std::mem::take(&mut units);
                    dispatches += 1;
                    // println!("dispatched {} up to {} ({})", dispatches, chunks, thread_units.len());
                    handles.push(scope.spawn(move || {
                        // work_output.set_value(());
                        for (work_input, work_output) in thread_units.iter_mut() {
                            // work_output.graft(work_input);
                            loop {
                                if work_input.to_next_val().is_none() { break }
                                // println!("tp {:?}", work_input.path());
                                let mut buffer = [0; 8];
                                for (s, t) in work_input.path().iter().rev().zip(buffer.iter_mut().rev()) {
                                    *t = *s;
                                }
                                let v = u64::from_be_bytes(buffer);
                                work_output.descend_to(work_input.path());
                                let vr = (v as f64).sqrt() as u64;
                                // println!("calculated f({v}) = {vr}");
                                work_output.descend_to(&vr.to_be_bytes()[..]);
                                work_output.set_value(());
                                work_output.reset();
                            }
                        }
                    }));
                }
                drop(dz);

                for handle in handles { handle.join().unwrap() }

            } else {
                //NO THREADS CASE
                let mut dz = unsafe{ zh.read_zipper_at_path_unchecked(&[0]) };

                let mut dispatches = 0;
                let mut chunks = 0;
                let mut run = 0;
                let mut units = vec![];
                homo(real_thread_cnt as u32, &mut dz, &mut |cs: u32, z: &mut ReadZipperUntracked<()>| {
                    let cutoff = cs.div_ceil(real_thread_cnt as u32);
                    z.descend_first_byte();
                    loop {
                        chunks += 1;
                        run += 1;

                        // println!("p {:?} c {}", z.path(), z.child_mask().iter().fold(0, |t, x| t + x.count_ones()))
                        let work_input = unsafe { zh.read_zipper_at_path_unchecked(z.origin_path().unwrap()) };

                        let mut opath = vec![1];
                        opath.extend_from_slice(z.path());
                        // println!("created zpath={:?} ({}) opath={opath:?} for {}", z.path(), z.val_count(), dispatches + 1);
                        let work_output = unsafe { zh.write_zipper_at_exclusive_path_unchecked(&opath) };

                        units.push((work_input, work_output));

                        if run >= cutoff {
                            // dispatch and clear
                            let mut thread_units = std::mem::take(&mut units);
                            run = 0;
                            dispatches += 1;
                            // println!("dispatched {} up to {} ({})", dispatches, chunks, thread_units.len());

                            //This is where the thread boundary would be
                            {
                                // println!("thread {} working", dispatches);
                                // work_output.set_value(());
                                for (work_input, work_output) in thread_units.iter_mut() {
                                    // work_output.graft(work_input);
                                    // println!("thread {} processing origin={:?} (queued: {})", dispatches, work_input.origin_path(), work_input.val_count());
                                    loop {
                                        if work_input.to_next_val().is_none() { break }
                                        // println!("tp {:?}", work_input.path());
                                        let mut buffer = [0; 8];
                                        for (s, t) in work_input.path().iter().rev().zip(buffer.iter_mut().rev()) {
                                            *t = *s;
                                        }
                                        let v = u64::from_be_bytes(buffer);
                                        work_output.descend_to(work_input.path());
                                        let vr = (v as f64).sqrt() as u64;
                                        // println!("calculated f({v}) = {vr}");
                                        work_output.descend_to(&vr.to_be_bytes()[..]);
                                        work_output.set_value(());
                                        work_output.reset();
                                    }
                                }
                            }
                        }

                        if !z.to_sibling(true) { break }
                    }
                    z.ascend_byte();
                });
                if run > 0 {
                    let mut thread_units = std::mem::take(&mut units);
                    dispatches += 1;
                    // println!("dispatched {} up to {} ({})", dispatches, chunks, thread_units.len());

                    //This is where the thread boundary would be
                    {
                        // work_output.set_value(());
                        for (work_input, work_output) in thread_units.iter_mut() {
                            // work_output.graft(work_input);
                            loop {
                                if work_input.to_next_val().is_none() { break }
                                // println!("tp {:?}", work_input.path());
                                let mut buffer = [0; 8];
                                for (s, t) in work_input.path().iter().rev().zip(buffer.iter_mut().rev()) {
                                    *t = *s;
                                }
                                let v = u64::from_be_bytes(buffer);
                                work_output.descend_to(work_input.path());
                                let vr = (v as f64).sqrt() as u64;
                                // println!("calculated f({v}) = {vr}");
                                work_output.descend_to(&vr.to_be_bytes()[..]);
                                work_output.set_value(());
                                work_output.reset();
                            }
                        }
                    }
                }
                drop(dz);
            }
        });
    });

    // let mut rz = unsafe { zh.read_zipper_at_path_unchecked(&[]) };
    // println!("result count: {}", rz.val_count());
    // while let Some(_) = rz.to_next_val() {
    //     println!("o {:?}", rz.path());
    // }
}

fn homo<Z: Zipper, F: FnMut(u32, &mut Z) -> ()>(at_least: u32, rz: &mut Z, f: &mut F) {
    rz.descend_until();

    let mut cs = rz.child_mask().iter().fold(0, |t, x| t + x.count_ones());

    if cs >= at_least {
        f(cs, rz);
        return;
    }

    cs = 0;
    rz.descend_first_byte();
    loop {
        cs += rz.child_mask().iter().fold(0, |t, x| t + x.count_ones());
        if !rz.to_sibling(true) { break }
    }
    rz.ascend_byte();
    rz.descend_first_byte();
    if cs >= at_least {
        loop {
            f(cs, rz);
            if !rz.to_sibling(true) { break }
        }
    } else {
        panic!("not implemented at_least={}, cs={}", at_least, cs)
    }
}

>>>>>>> a863adc2
fn prefix_key(k: &u64) -> &[u8] {
    let bs = (8 - k.leading_zeros()/8) as u8;
    let kp: *const u64 = k;
    unsafe { std::slice::from_raw_parts(kp as *const _, (bs as usize).max(1)) }
}<|MERGE_RESOLUTION|>--- conflicted
+++ resolved
@@ -384,249 +384,6 @@
     drop(zipper_head);
 }
 
-<<<<<<< HEAD
-=======
-// GOAT, this is a total mess, but I'm committing it in this form so I can investigate why it scales so poorly
-#[divan::bench(sample_size = 1, args = TEST_ARGS)]
-fn parallel_dispatch_map(bencher: Bencher, (elements, thread_cnt): (usize, &str)) {
-    let thread_cnt = usize::from_str_radix(thread_cnt, 10).unwrap();
-    let real_thread_cnt = thread_cnt.max(1);
-
-    let mut map = BytesTrieMap::new();
-    let zh = map.zipper_head();
-
-    let mut buildz = zh.write_zipper_at_exclusive_path(&[0]).unwrap();
-    buildz.graft_map(BytesTrieMap::range::<true, u64>(0, elements as u64, 1, ()));
-    drop(buildz);
-
-    thread::scope(|scope| {
-
-        bencher.with_inputs(|| {
-            let mut writer_z = zh.write_zipper_at_exclusive_path([1]).unwrap();
-            writer_z.remove_branches();
-        }).bench_local_values(|()| {
-            if thread_cnt > 0 {
-                let mut dz = unsafe{ zh.read_zipper_at_path_unchecked(&[0]) };
-
-                let mut dispatches = 0;
-                let mut chunks = 0;
-                let mut run = 0;
-                let mut units = vec![];
-                let mut handles = vec![];
-                homo(real_thread_cnt as u32, &mut dz, &mut |cs: u32, z: &mut ReadZipperUntracked<()>| {
-                    let cutoff = cs.div_ceil(real_thread_cnt as u32);
-                    z.descend_first_byte();
-                    loop {
-                        chunks += 1;
-                        run += 1;
-
-                        // println!("p {:?} c {}", z.path(), z.child_mask().iter().fold(0, |t, x| t + x.count_ones()))
-                        let work_input = unsafe { zh.read_zipper_at_path_unchecked(z.origin_path().unwrap()) };
-
-                        let mut opath = vec![1];
-                        opath.extend_from_slice(z.path());
-                        // println!("created zpath={:?} ({}) opath={opath:?} for {}", z.path(), z.val_count(), dispatches + 1);
-                        let work_output = unsafe { zh.write_zipper_at_exclusive_path_unchecked(&opath) };
-
-                        units.push((work_input, work_output));
-
-                        if run >= cutoff {
-                            // dispatch and clear
-                            let mut thread_units = std::mem::take(&mut units);
-                            run = 0;
-                            dispatches += 1;
-                            // println!("dispatched {} up to {} ({})", dispatches, chunks, thread_units.len());
-                            handles.push(scope.spawn(move || {
-
-                                // println!("thread {} working", dispatches);
-                                // work_output.set_value(());
-                                for (work_input, work_output) in thread_units.iter_mut() {
-                                    // work_output.graft(work_input);
-                                    // println!("thread {} processing origin={:?} (queued: {})", dispatches, work_input.origin_path(), work_input.val_count());
-                                    loop {
-                                        if work_input.to_next_val().is_none() { break }
-                                        // println!("tp {:?}", work_input.path());
-                                        let mut buffer = [0; 8];
-                                        for (s, t) in work_input.path().iter().rev().zip(buffer.iter_mut().rev()) {
-                                            *t = *s;
-                                        }
-                                        let v = u64::from_be_bytes(buffer);
-                                        work_output.descend_to(work_input.path());
-                                        let vr = (v as f64).sqrt() as u64;
-                                        // println!("calculated f({v}) = {vr}");
-                                        work_output.descend_to(&vr.to_be_bytes()[..]);
-                                        work_output.set_value(());
-                                        work_output.reset();
-                                    }
-                                }
-                            }));
-                        }
-
-                        if !z.to_sibling(true) { break }
-                    }
-                    z.ascend_byte();
-                });
-                if run > 0 {
-                    let mut thread_units = std::mem::take(&mut units);
-                    dispatches += 1;
-                    // println!("dispatched {} up to {} ({})", dispatches, chunks, thread_units.len());
-                    handles.push(scope.spawn(move || {
-                        // work_output.set_value(());
-                        for (work_input, work_output) in thread_units.iter_mut() {
-                            // work_output.graft(work_input);
-                            loop {
-                                if work_input.to_next_val().is_none() { break }
-                                // println!("tp {:?}", work_input.path());
-                                let mut buffer = [0; 8];
-                                for (s, t) in work_input.path().iter().rev().zip(buffer.iter_mut().rev()) {
-                                    *t = *s;
-                                }
-                                let v = u64::from_be_bytes(buffer);
-                                work_output.descend_to(work_input.path());
-                                let vr = (v as f64).sqrt() as u64;
-                                // println!("calculated f({v}) = {vr}");
-                                work_output.descend_to(&vr.to_be_bytes()[..]);
-                                work_output.set_value(());
-                                work_output.reset();
-                            }
-                        }
-                    }));
-                }
-                drop(dz);
-
-                for handle in handles { handle.join().unwrap() }
-
-            } else {
-                //NO THREADS CASE
-                let mut dz = unsafe{ zh.read_zipper_at_path_unchecked(&[0]) };
-
-                let mut dispatches = 0;
-                let mut chunks = 0;
-                let mut run = 0;
-                let mut units = vec![];
-                homo(real_thread_cnt as u32, &mut dz, &mut |cs: u32, z: &mut ReadZipperUntracked<()>| {
-                    let cutoff = cs.div_ceil(real_thread_cnt as u32);
-                    z.descend_first_byte();
-                    loop {
-                        chunks += 1;
-                        run += 1;
-
-                        // println!("p {:?} c {}", z.path(), z.child_mask().iter().fold(0, |t, x| t + x.count_ones()))
-                        let work_input = unsafe { zh.read_zipper_at_path_unchecked(z.origin_path().unwrap()) };
-
-                        let mut opath = vec![1];
-                        opath.extend_from_slice(z.path());
-                        // println!("created zpath={:?} ({}) opath={opath:?} for {}", z.path(), z.val_count(), dispatches + 1);
-                        let work_output = unsafe { zh.write_zipper_at_exclusive_path_unchecked(&opath) };
-
-                        units.push((work_input, work_output));
-
-                        if run >= cutoff {
-                            // dispatch and clear
-                            let mut thread_units = std::mem::take(&mut units);
-                            run = 0;
-                            dispatches += 1;
-                            // println!("dispatched {} up to {} ({})", dispatches, chunks, thread_units.len());
-
-                            //This is where the thread boundary would be
-                            {
-                                // println!("thread {} working", dispatches);
-                                // work_output.set_value(());
-                                for (work_input, work_output) in thread_units.iter_mut() {
-                                    // work_output.graft(work_input);
-                                    // println!("thread {} processing origin={:?} (queued: {})", dispatches, work_input.origin_path(), work_input.val_count());
-                                    loop {
-                                        if work_input.to_next_val().is_none() { break }
-                                        // println!("tp {:?}", work_input.path());
-                                        let mut buffer = [0; 8];
-                                        for (s, t) in work_input.path().iter().rev().zip(buffer.iter_mut().rev()) {
-                                            *t = *s;
-                                        }
-                                        let v = u64::from_be_bytes(buffer);
-                                        work_output.descend_to(work_input.path());
-                                        let vr = (v as f64).sqrt() as u64;
-                                        // println!("calculated f({v}) = {vr}");
-                                        work_output.descend_to(&vr.to_be_bytes()[..]);
-                                        work_output.set_value(());
-                                        work_output.reset();
-                                    }
-                                }
-                            }
-                        }
-
-                        if !z.to_sibling(true) { break }
-                    }
-                    z.ascend_byte();
-                });
-                if run > 0 {
-                    let mut thread_units = std::mem::take(&mut units);
-                    dispatches += 1;
-                    // println!("dispatched {} up to {} ({})", dispatches, chunks, thread_units.len());
-
-                    //This is where the thread boundary would be
-                    {
-                        // work_output.set_value(());
-                        for (work_input, work_output) in thread_units.iter_mut() {
-                            // work_output.graft(work_input);
-                            loop {
-                                if work_input.to_next_val().is_none() { break }
-                                // println!("tp {:?}", work_input.path());
-                                let mut buffer = [0; 8];
-                                for (s, t) in work_input.path().iter().rev().zip(buffer.iter_mut().rev()) {
-                                    *t = *s;
-                                }
-                                let v = u64::from_be_bytes(buffer);
-                                work_output.descend_to(work_input.path());
-                                let vr = (v as f64).sqrt() as u64;
-                                // println!("calculated f({v}) = {vr}");
-                                work_output.descend_to(&vr.to_be_bytes()[..]);
-                                work_output.set_value(());
-                                work_output.reset();
-                            }
-                        }
-                    }
-                }
-                drop(dz);
-            }
-        });
-    });
-
-    // let mut rz = unsafe { zh.read_zipper_at_path_unchecked(&[]) };
-    // println!("result count: {}", rz.val_count());
-    // while let Some(_) = rz.to_next_val() {
-    //     println!("o {:?}", rz.path());
-    // }
-}
-
-fn homo<Z: Zipper, F: FnMut(u32, &mut Z) -> ()>(at_least: u32, rz: &mut Z, f: &mut F) {
-    rz.descend_until();
-
-    let mut cs = rz.child_mask().iter().fold(0, |t, x| t + x.count_ones());
-
-    if cs >= at_least {
-        f(cs, rz);
-        return;
-    }
-
-    cs = 0;
-    rz.descend_first_byte();
-    loop {
-        cs += rz.child_mask().iter().fold(0, |t, x| t + x.count_ones());
-        if !rz.to_sibling(true) { break }
-    }
-    rz.ascend_byte();
-    rz.descend_first_byte();
-    if cs >= at_least {
-        loop {
-            f(cs, rz);
-            if !rz.to_sibling(true) { break }
-        }
-    } else {
-        panic!("not implemented at_least={}, cs={}", at_least, cs)
-    }
-}
-
->>>>>>> a863adc2
 fn prefix_key(k: &u64) -> &[u8] {
     let bs = (8 - k.leading_zeros()/8) as u8;
     let kp: *const u64 = k;
