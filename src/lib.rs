--- conflicted
+++ resolved
@@ -324,8 +324,6 @@
             }
         }
     }
-<<<<<<< HEAD
-=======
 
     /// This tests longer and longer keys to see if / where we blow the stack
     #[test]
@@ -354,5 +352,4 @@
         // test_key_len(1073741824); //2^30 bytes //Still no failure at 1GB keys
     }
 
->>>>>>> 147e4523
 }