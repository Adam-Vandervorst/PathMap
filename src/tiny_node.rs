//! [TinyRefNode] is a 16 byte pointer into another node (mainly a LineListNode) that implements the TrieNode trait.
//! It is used when it's necessary to have a node type to refer to the a point in the trie that exists within
//! another node.  For example, when describing the source for a `graft` operation.
//!
//! `TinyRefNode` is fundamentall read-only, and will panic in any attempt to write to this node type.

use core::mem::MaybeUninit;
use core::fmt::{Debug, Formatter};
use std::collections::HashMap;

use crate::trie_node::*;
use crate::ring::*;
<<<<<<< HEAD
use crate::line_list_node::{LineListNode, ValOrChildUnion, validate_node};
=======
use crate::dense_byte_node::DenseByteNode;
>>>>>>> 43602508

/// A borrowed reference to a payload with a key stored elsewhere, contained in 16 Bytes
#[derive(Clone, Copy)]
pub struct TinyRefNode<'a, V> {
    /// bit 7 = used
    /// bit 6 = is_child
    /// bit 5 to bit 0 = key_len
    key_bytes: [MaybeUninit<u8>; 7],
    header: u8,
    payload: &'a ValOrChildUnion<V>
}

impl<V> Debug for TinyRefNode<'_, V> {
    fn fmt(&self, f: &mut Formatter<'_>) -> std::fmt::Result {
        write!(f, "TinyRefNode")
    }
}

impl<'a, V: Clone + Send + Sync> TinyRefNode<'a, V> {

    pub fn new(is_child: bool, key: &[u8], payload: &'a ValOrChildUnion<V>) -> Self {
        let mut new_node = Self {
            header: Self::header(is_child, key.len()),
            key_bytes: [MaybeUninit::uninit(); 7],
            payload
        };
        unsafe{ core::ptr::copy_nonoverlapping(key.as_ptr(), new_node.key_bytes.as_mut_ptr().cast(), key.len()); }
        new_node
    }

    #[cfg(not(feature = "bridge_nodes"))]
    /// Turn the TinyRefNode into a LineListNode by cloning the payload
    pub fn into_full(&self) -> Option<crate::line_list_node::LineListNode<V>> {
        self.clone_payload().map(|payload| {
            let mut new_node = crate::line_list_node::LineListNode::new();
            unsafe{ new_node.set_payload_owned::<0>(self.key(), payload); }
            debug_assert!(crate::line_list_node::validate_node(&new_node));
            new_node
        })
    }

    #[cfg(feature = "bridge_nodes")]
    /// Turn the TinyRefNode into a LineListNode by cloning the payload
    pub fn into_full(&self) -> Option<crate::bridge_node::BridgeNode<V>> {
        let is_child = self.is_child_ptr();
        let payload: ValOrChildUnion<V> = if is_child {
            unsafe{ &*self.payload.child }.clone().into()
        } else {
            unsafe{ &**self.payload.val }.clone().into()
        };
        Some(crate::bridge_node::BridgeNode::new(self.key(), is_child, payload))
    }

    /// Clones the payload from self
    #[cfg(not(feature = "bridge_nodes"))]
    fn clone_payload(&self) -> Option<ValOrChild<V>> {
        if self.node_is_empty() {
            return None;
        } else {
            match self.is_child_ptr() {
                true => {
                    let child = unsafe{ &*self.payload.child }.clone();
                    Some(ValOrChild::Child(child))
                },
                false => {
                    let val = unsafe{ &**self.payload.val }.clone();
                    Some(ValOrChild::Val(val))
                }
            }
        }
    }
    fn header(is_child: bool, key_len: usize) -> u8 {
        debug_assert!(key_len <= 7);
        if is_child {
            ((1 << 7) | (1 << 6) | key_len) as u8
        } else {
            ((1 << 7) | key_len) as u8
        }
    }
    fn is_child_ptr(&self) -> bool {
        self.header & (1 << 6) > 0
    }
    fn is_used_child(&self) -> bool {
        self.header & ((1 << 7) | (1 << 6)) == ((1 << 7) | (1 << 6))
    }
    fn is_used_val(&self) -> bool {
        self.header & ((1 << 7) | (1 << 6)) == (1 << 7)
    }
    fn key_len(&self) -> usize {
        (self.header & 0x3f) as usize
    }
    fn key(&self) -> &[u8] {
        unsafe{ core::slice::from_raw_parts(self.key_bytes.as_ptr().cast(), self.key_len()) }
    }
}

impl<'a, V: Clone + Send + Sync> TrieNode<V> for TinyRefNode<'a, V> {
    fn node_contains_partial_key(&self, key: &[u8]) -> bool {
        if self.key().starts_with(key) {
            true
        } else {
            false
        }
    }
    fn node_get_child(&self, key: &[u8]) -> Option<(usize, &dyn TrieNode<V>)> {
        if self.is_used_child() {
            let node_key = self.key();
            let key_len = node_key.len();
            if key.len() >= key_len {
                if node_key == &key[..key_len] {
                    let child = unsafe{ &*self.payload.child }.borrow();
                    return Some((key_len, child))
                }
            }
        }
        None
    }
    fn node_get_child_mut(&mut self, _key: &[u8]) -> Option<(usize, &mut TrieNodeODRc<V>)> { unreachable!() }
    fn node_replace_child(&mut self, _key: &[u8], _new_node: TrieNodeODRc<V>) -> &mut dyn TrieNode<V> { unreachable!() }
    fn node_contains_val(&self, key: &[u8]) -> bool {
        if self.is_used_val() {
            let node_key = self.key();
            if node_key == key {
                return true;
            }
        }
        false
    }
    fn node_get_val(&self, key: &[u8]) -> Option<&V> {
        if self.is_used_val() {
            let node_key = self.key();
            if node_key == key {
                let val = unsafe{ &**self.payload.val };
                return Some(val);
            }
        }
        None
    }
    fn node_remove_val(&mut self, _key: &[u8]) -> Option<V> { unreachable!() }
    fn node_get_val_mut(&mut self, _key: &[u8]) -> Option<&mut V> { unreachable!() }
    fn node_set_val(&mut self, key: &[u8], val: V) -> Result<(Option<V>, bool), TrieNodeODRc<V>> {
        let mut replacement_node = self.into_full().unwrap();
        replacement_node.node_set_val(key, val).unwrap_or_else(|_| panic!());
        Err(TrieNodeODRc::new(replacement_node))
    }
    fn node_set_branch(&mut self, key: &[u8], new_node: TrieNodeODRc<V>) -> Result<bool, TrieNodeODRc<V>> {
        let mut replacement_node = self.into_full().unwrap();
        replacement_node.node_set_branch(key, new_node).unwrap_or_else(|_| panic!());
        Err(TrieNodeODRc::new(replacement_node))
    }
    fn node_remove_all_branches(&mut self, _key: &[u8]) -> bool { unreachable!() }
    fn node_remove_unmasked_branches(&mut self, _key: &[u8], _mask: [u64; 4]) { unreachable!() }
    fn node_is_empty(&self) -> bool {
        self.header & (1 << 7) == 0
    }
    fn new_iter_token(&self) -> u128 { unreachable!() }
    fn iter_token_for_path(&self, _key: &[u8]) -> (u128, &[u8]) { unreachable!() }
    fn next_items(&self, _token: u128) -> (u128, &'a[u8], Option<&TrieNodeODRc<V>>, Option<&V>) { unreachable!() }
    fn node_val_count(&self, cache: &mut HashMap<*const dyn TrieNode<V>, usize>) -> usize {
        let temp_node = self.into_full().unwrap();
        temp_node.node_val_count(cache)
    }
    #[cfg(feature = "counters")]
    fn item_count(&self) -> usize {
        panic!();
    }
    fn node_first_val_depth_along_key(&self, key: &[u8]) -> Option<usize> {
        debug_assert!(key.len() > 0);
        let node_key = self.key();
        if self.is_used_val() && key.starts_with(node_key) {
            Some(node_key.len() - 1)
        } else {
            None
        }
    }
    fn nth_child_from_key(&self, _key: &[u8], _n: usize) -> (Option<u8>, Option<&dyn TrieNode<V>>) {
        panic!();
    }
    fn first_child_from_key(&self, _key: &[u8]) -> (Option<&[u8]>, Option<&dyn TrieNode<V>>) {
        panic!();
    }
    fn count_branches(&self, _key: &[u8]) -> usize {
        panic!();
    }
    fn node_branches_mask(&self, _key: &[u8]) -> [u64; 4] {
        panic!();
    }
    fn is_leaf(&self, _key: &[u8]) -> bool {
        panic!();
    }
    fn prior_branch_key(&self, _key: &[u8]) -> &[u8] {
        panic!();
    }
    fn get_sibling_of_child(&self, _key: &[u8], _next: bool) -> (Option<u8>, Option<&dyn TrieNode<V>>) {
        panic!();
    }
    fn get_node_at_key(&self, key: &[u8]) -> AbstractNodeRef<V> {

        //Zero-length key means borrow this node
        if key.len() == 0 {
            return AbstractNodeRef::BorrowedDyn(self)
        }

        //Exact match with a path to a child node means return that node
        let node_key = self.key();
        if self.is_used_child() && node_key == key {
            return AbstractNodeRef::BorrowedRc(unsafe{ &*self.payload.child })
        }

        //Otherwise check to see if we need to make a sub-node.
        if node_key.len() > key.len() && node_key.starts_with(key) {
            let new_key = &node_key[key.len()..];
            let ref_node = TinyRefNode::new(self.is_child_ptr(), new_key, self.payload);
            return AbstractNodeRef::BorrowedTiny(ref_node)
        }

        //The key must specify a path the node doesn't contains
        AbstractNodeRef::None
    }
    fn take_node_at_key(&mut self, _key: &[u8]) -> Option<TrieNodeODRc<V>> { unreachable!() }
    fn join_dyn(&self, other: &dyn TrieNode<V>) -> TrieNodeODRc<V> where V: Lattice {
        //GOAT, I can streamline this quite a lot, but for now I'll just up-convert to a ListNode to test
        // the basic premise of the TinyRefNode
        self.into_full().unwrap().join_dyn(other)
    }
    fn join_into_dyn(&mut self, _other: TrieNodeODRc<V>) -> Result<(), TrieNodeODRc<V>> where V: Lattice { unreachable!() }
    fn drop_head_dyn(&mut self, _byte_cnt: usize) -> Option<TrieNodeODRc<V>> where V: Lattice { unreachable!() }
    fn meet_dyn(&self, other: &dyn TrieNode<V>) -> Option<TrieNodeODRc<V>> where V: Lattice {
        //GOAT, is this worth bespoke code to save some cycles?
        self.into_full().unwrap().meet_dyn(other)
    }
    fn psubtract_dyn(&self, other: &dyn TrieNode<V>) -> (bool, Option<TrieNodeODRc<V>>) where V: PartialDistributiveLattice {
        //GOAT, is this worth bespoke code to save some cycles?
        self.into_full().unwrap().psubtract_dyn(other)
    }
    fn prestrict_dyn(&self, other: &dyn TrieNode<V>) -> Option<TrieNodeODRc<V>> {
        //GOAT, is this worth bespoke code to save some cycles?
        self.into_full().unwrap().prestrict_dyn(other)
    }
    fn clone_self(&self) -> TrieNodeODRc<V> {
        TrieNodeODRc::new(self.clone())
    }
<<<<<<< HEAD
}

impl<V> TrieNodeDowncast<V> for TinyRefNode<'_, V> {
    fn as_tagged(&self) -> TaggedNodeRef<V> {
        TaggedNodeRef::TinyRefNode(self)
    }
    fn as_tagged_mut(&mut self) -> TaggedNodeRefMut<V> {
        panic!()
=======
    #[cfg(not(feature = "bridge_nodes"))]
    fn as_list(&self) -> Option<&crate::line_list_node::LineListNode<V>> {
        None
    }
    #[cfg(not(feature = "bridge_nodes"))]
    fn as_list_mut(&mut self) -> Option<&mut crate::line_list_node::LineListNode<V>> {
        None
    }
    #[cfg(feature = "bridge_nodes")]
    fn as_bridge(&self) -> Option<&crate::bridge_node::BridgeNode<V>> {
        None
    }
    #[cfg(feature = "bridge_nodes")]
    fn as_bridge_mut(&mut self) -> Option<&mut crate::bridge_node::BridgeNode<V>> {
        None
>>>>>>> 43602508
    }
    fn convert_to_cell_node(&mut self) -> TrieNodeODRc<V> {
        panic!();
    }
}

#[test]
fn test_tiny_node() {
    //Confirm TinyRefNode is 16 bytes
    assert_eq!(std::mem::size_of::<TinyRefNode::<()>>(), 16);
}<|MERGE_RESOLUTION|>--- conflicted
+++ resolved
@@ -10,11 +10,6 @@
 
 use crate::trie_node::*;
 use crate::ring::*;
-<<<<<<< HEAD
-use crate::line_list_node::{LineListNode, ValOrChildUnion, validate_node};
-=======
-use crate::dense_byte_node::DenseByteNode;
->>>>>>> 43602508
 
 /// A borrowed reference to a payload with a key stored elsewhere, contained in 16 Bytes
 #[derive(Clone, Copy)]
@@ -257,7 +252,6 @@
     fn clone_self(&self) -> TrieNodeODRc<V> {
         TrieNodeODRc::new(self.clone())
     }
-<<<<<<< HEAD
 }
 
 impl<V> TrieNodeDowncast<V> for TinyRefNode<'_, V> {
@@ -266,23 +260,6 @@
     }
     fn as_tagged_mut(&mut self) -> TaggedNodeRefMut<V> {
         panic!()
-=======
-    #[cfg(not(feature = "bridge_nodes"))]
-    fn as_list(&self) -> Option<&crate::line_list_node::LineListNode<V>> {
-        None
-    }
-    #[cfg(not(feature = "bridge_nodes"))]
-    fn as_list_mut(&mut self) -> Option<&mut crate::line_list_node::LineListNode<V>> {
-        None
-    }
-    #[cfg(feature = "bridge_nodes")]
-    fn as_bridge(&self) -> Option<&crate::bridge_node::BridgeNode<V>> {
-        None
-    }
-    #[cfg(feature = "bridge_nodes")]
-    fn as_bridge_mut(&mut self) -> Option<&mut crate::bridge_node::BridgeNode<V>> {
-        None
->>>>>>> 43602508
     }
     fn convert_to_cell_node(&mut self) -> TrieNodeODRc<V> {
         panic!();
