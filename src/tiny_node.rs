//! [TinyRefNode] is a 16 byte pointer into another node (mainly a LineListNode) that implements the TrieNode trait.
//! It is used when it's necessary to have a node type to refer to the a point in the trie that exists within
//! another node.  For example, when describing the source for a `graft` operation.
//!
//! The purpose of this node type is to allow for a zero-alloc way to create a pointer into a location
//! in the middle of another node that behaves as a node unto itself.
//!
//! `TinyRefNode` is fundamentall read-only, and will panic in any attempt to write to this node type.

use core::mem::MaybeUninit;
use core::fmt::{Debug, Formatter};
use std::collections::HashMap;

use crate::utils::{ByteMask, find_prefix_overlap};
use crate::Allocator;
use crate::trie_node::*;
use crate::ring::*;

/// A borrowed reference to a payload with a key stored elsewhere, contained in 16 Bytes
#[derive(Clone, Copy)]
pub struct TinyRefNode<'a, V: Clone + Send + Sync, A: Allocator> {
    /// bit 7 = used
    /// bit 6 = is_child
    /// bit 5 to bit 0 = key_len
    key_bytes: [MaybeUninit<u8>; 7],
    header: u8,
    payload: &'a ValOrChildUnion<V, A>,
    pub(crate) alloc: A,
}

impl<V: Clone + Send + Sync, A: Allocator> Debug for TinyRefNode<'_, V, A> {
    fn fmt(&self, f: &mut Formatter<'_>) -> std::fmt::Result {
        let converted = self.clone().into_full().unwrap();
        write!(f, "TinyRefNode -> {converted:?}")
    }
}

impl<'a, V: Clone + Send + Sync, A: Allocator> TinyRefNode<'a, V, A> {

    pub fn new_in(is_child: bool, key: &[u8], payload: &'a ValOrChildUnion<V, A>, alloc: A) -> Self {
        let mut new_node = Self {
            header: Self::header(is_child, key.len()),
            key_bytes: [MaybeUninit::uninit(); 7],
            payload,
            alloc,
        };
        unsafe{ core::ptr::copy_nonoverlapping(key.as_ptr(), new_node.key_bytes.as_mut_ptr().cast(), key.len()); }
        new_node
    }

    /// Turn the TinyRefNode into a LineListNode by cloning the payload
    pub fn into_list_node(&self) -> Option<crate::line_list_node::LineListNode<V, A>> {
        self.clone_payload().map(|payload| {
            let mut new_node = crate::line_list_node::LineListNode::new_in(self.alloc.clone());
            unsafe{ new_node.set_payload_owned::<0>(self.key(), payload); }
            debug_assert!(crate::line_list_node::validate_node(&new_node));
            new_node
        })
    }

    #[cfg(feature = "bridge_nodes")]
    /// Turn the TinyRefNode into a BridgeNode by cloning the payload
    pub fn into_bridge_node(&self) -> Option<crate::bridge_node::BridgeNode<V, A>> {
        let is_child = self.is_child_ptr();
        let payload: ValOrChildUnion<V> = if is_child {
            unsafe{ &*self.payload.child }.clone().into()
        } else {
            unsafe{ &**self.payload.val }.clone().into()
        };
        Some(crate::bridge_node::BridgeNode::new(self.key(), is_child, payload))
    }

    #[cfg(not(feature = "bridge_nodes"))]
    pub fn into_full(&self) -> Option<crate::line_list_node::LineListNode<V, A>> {
        self.into_list_node()
    }

    #[cfg(feature = "bridge_nodes")]
    pub fn into_full(&self) -> Option<crate::bridge_node::BridgeNode<V, A>> {
        self.into_bridge_node()
    }

    /// Clones the payload from self
    fn clone_payload(&self) -> Option<ValOrChild<V, A>> {
        if self.node_is_empty() {
            return None;
        } else {
            match self.is_child_ptr() {
                true => {
                    let child = unsafe{ &*self.payload.child }.clone();
                    Some(ValOrChild::Child(child))
                },
                false => {
                    let val = unsafe{ &**self.payload.val }.clone();
                    Some(ValOrChild::Val(val))
                }
            }
        }
    }
    fn header(is_child: bool, key_len: usize) -> u8 {
        debug_assert!(key_len <= 7);
        if is_child {
            ((1 << 7) | (1 << 6) | key_len) as u8
        } else {
            ((1 << 7) | key_len) as u8
        }
    }
    fn is_child_ptr(&self) -> bool {
        self.header & (1 << 6) > 0
    }
    fn is_used_child(&self) -> bool {
        self.header & ((1 << 7) | (1 << 6)) == ((1 << 7) | (1 << 6))
    }
    fn is_used_val(&self) -> bool {
        self.header & ((1 << 7) | (1 << 6)) == (1 << 7)
    }
    fn key_len(&self) -> usize {
        (self.header & 0x3f) as usize
    }
    fn key(&self) -> &[u8] {
        unsafe{ core::slice::from_raw_parts(self.key_bytes.as_ptr().cast(), self.key_len()) }
    }
}

impl<'a, V: Clone + Send + Sync, A: Allocator> TrieNode<V, A> for TinyRefNode<'a, V, A> {
    fn node_key_overlap(&self, key: &[u8]) -> usize {
        find_prefix_overlap(self.key(), key)
    }
    fn node_contains_partial_key(&self, key: &[u8]) -> bool {
        if self.key().starts_with(key) {
            true
        } else {
            false
        }
    }
    fn node_get_child(&self, key: &[u8]) -> Option<(usize, &TrieNodeODRc<V, A>)> {
        if self.is_used_child() {
            let node_key = self.key();
            let key_len = node_key.len();
            if key.len() >= key_len {
                if node_key == &key[..key_len] {
                    let child = unsafe{ &*self.payload.child };
                    return Some((key_len, child))
                }
            }
        }
        None
    }
    fn node_get_child_mut(&mut self, _key: &[u8]) -> Option<(usize, &mut TrieNodeODRc<V, A>)> { unreachable!() }
    //GOAT, we probably don't need this interface, although it is fully implemented and working
    // fn node_contains_children_exclusive(&self, keys: &[&[u8]]) -> bool {
    //     if !self.is_used_child() {
    //         return true //TinyRefNode can only have one item, so if it doesn't contain a child, then there is no excess item
    //     }
    //     keys.binary_search(&self.key()).is_ok()
    // }
    fn node_replace_child(&mut self, _key: &[u8], _new_node: TrieNodeODRc<V, A>) -> &mut dyn TrieNode<V, A> { unreachable!() }
    fn node_get_payloads<'node, 'res>(&'node self, keys: &[(&[u8], bool)], results: &'res mut [(usize, PayloadRef<'node, V, A>)]) -> bool {
        //GOAT, this code below is correct as far as I know, any will likely be useful in the future when we add additional
        // node types.  But currently there is no path to call it.
        // unreachable!();
        if self.node_is_empty() {
            return true
        }
        let mut requested_contained_item = false; // This node type only has one item
        let self_key = self.key();
        debug_assert!(results.len() >= keys.len());
        for ((key, expect_val), (result_key_len, payload_ref)) in keys.into_iter().zip(results.into_iter()) {
            if key.starts_with(self_key) {
                let self_key_len = self_key.len();
                if self.is_child_ptr() {
                    if !*expect_val || self_key_len < key.len() {
                        requested_contained_item = true;
                        *result_key_len = self_key_len;
                        *payload_ref = PayloadRef::Child(unsafe{ &*self.payload.child });
                    }
                } else {
                    if *expect_val && self_key_len == key.len() {
                        requested_contained_item = true;
                        *result_key_len = self_key_len;
                        *payload_ref = PayloadRef::Val(unsafe{ &**self.payload.val });
                    }
                }
            }
        }
        requested_contained_item
    }
    fn node_contains_val(&self, key: &[u8]) -> bool {
        if self.is_used_val() {
            let node_key = self.key();
            if node_key == key {
                return true;
            }
        }
        false
    }
    //GOAT, we probably don't need this interface, although it is fully implemented and working
    // fn node_contains_vals_exclusive(&self, keys: &[&[u8]]) -> bool {
    //     if !self.is_used_val() {
    //         return true //TinyRefNode can only have one item, so if it doesn't contain a val, then there is no excess item
    //     }
    //     keys.binary_search(&self.key()).is_ok()
    // }
    fn node_get_val(&self, key: &[u8]) -> Option<&V> {
        if self.is_used_val() {
            let node_key = self.key();
            if node_key == key {
                let val = unsafe{ &**self.payload.val };
                return Some(val);
            }
        }
        None
    }
    fn node_remove_val(&mut self, _key: &[u8]) -> Option<V> { unreachable!() }
    fn node_get_val_mut(&mut self, _key: &[u8]) -> Option<&mut V> { unreachable!() }
    fn node_set_val(&mut self, key: &[u8], val: V) -> Result<(Option<V>, bool), TrieNodeODRc<V, A>> {
        let mut replacement_node = self.into_full().unwrap();
        replacement_node.node_set_val(key, val).unwrap_or_else(|_| panic!());
        Err(TrieNodeODRc::new_in(replacement_node, self.alloc.clone()))
    }
    fn node_set_branch(&mut self, key: &[u8], new_node: TrieNodeODRc<V, A>) -> Result<bool, TrieNodeODRc<V, A>> {
        let mut replacement_node = self.into_full().unwrap();
        replacement_node.node_set_branch(key, new_node).unwrap_or_else(|_| panic!());
        Err(TrieNodeODRc::new_in(replacement_node, self.alloc.clone()))
    }
    fn node_remove_all_branches(&mut self, _key: &[u8]) -> bool { unreachable!() }
    fn node_remove_unmasked_branches(&mut self, _key: &[u8], _mask: ByteMask) { unreachable!() }
    fn node_is_empty(&self) -> bool {
        self.header & (1 << 7) == 0
    }
    fn new_iter_token(&self) -> u128 { unreachable!() }
    fn iter_token_for_path(&self, _key: &[u8]) -> u128 { unreachable!() }
    fn next_items(&self, _token: u128) -> (u128, &'a[u8], Option<&TrieNodeODRc<V, A>>, Option<&V>) { unreachable!() }
    fn node_val_count(&self, cache: &mut HashMap<*const dyn TrieNode<V, A>, usize>) -> usize {
        let temp_node = self.into_full().unwrap();
        temp_node.node_val_count(cache)
    }
    #[cfg(feature = "counters")]
    fn item_count(&self) -> usize {
        panic!();
    }
    fn node_first_val_depth_along_key(&self, key: &[u8]) -> Option<usize> {
        debug_assert!(key.len() > 0);
        let node_key = self.key();
        if self.is_used_val() && key.starts_with(node_key) {
            Some(node_key.len() - 1)
        } else {
            None
        }
    }
    fn nth_child_from_key(&self, _key: &[u8], _n: usize) -> (Option<u8>, Option<&dyn TrieNode<V, A>>) {
        panic!();
    }
    fn first_child_from_key(&self, _key: &[u8]) -> (Option<&[u8]>, Option<&dyn TrieNode<V, A>>) {
        panic!();
    }
    fn count_branches(&self, _key: &[u8]) -> usize {
        panic!();
    }
    fn node_branches_mask(&self, _key: &[u8]) -> ByteMask {
        panic!();
    }
    fn is_leaf(&self, _key: &[u8]) -> bool {
        panic!();
    }
    fn prior_branch_key(&self, _key: &[u8]) -> &[u8] {
        panic!();
    }
    fn get_sibling_of_child(&self, _key: &[u8], _next: bool) -> (Option<u8>, Option<&dyn TrieNode<V, A>>) {
        panic!();
    }
<<<<<<< HEAD
    fn get_node_at_key(&self, key: &[u8]) -> AbstractNodeRef<V, A> {
=======
    fn get_node_at_key(&self, key: &[u8]) -> AbstractNodeRef<'_, V> {
>>>>>>> 38f60f52
        //I don't think there is a set of circumstances that can give us an empty TinyRefNode
        debug_assert!(!self.node_is_empty());

        //Zero-length key means borrow this node
        if key.len() == 0 {
            return AbstractNodeRef::BorrowedDyn(self)
        }

        //Exact match with a path to a child node means return that node
        let node_key = self.key();
        if self.is_used_child() && node_key == key {
            return AbstractNodeRef::BorrowedRc(unsafe{ &*self.payload.child })
        }

        //Otherwise check to see if we need to make a sub-node.
        if node_key.len() > key.len() && node_key.starts_with(key) {
            let new_key = &node_key[key.len()..];
            let ref_node = TinyRefNode::new_in(self.is_child_ptr(), new_key, self.payload, self.alloc.clone());
            return AbstractNodeRef::BorrowedTiny(ref_node)
        }

        //The key must specify a path the node doesn't contains
        AbstractNodeRef::None
    }
    fn take_node_at_key(&mut self, _key: &[u8]) -> Option<TrieNodeODRc<V, A>> { unreachable!() }
    fn pjoin_dyn(&self, other: &dyn TrieNode<V, A>) -> AlgebraicResult<TrieNodeODRc<V, A>> where V: Lattice {
        //GOAT, I can streamline this quite a lot, but for now I'll just up-convert to a ListNode to test
        // the basic premise of the TinyRefNode
        self.into_full().unwrap().pjoin_dyn(other)
    }
    fn join_into_dyn(&mut self, _other: TrieNodeODRc<V, A>) -> (AlgebraicStatus, Result<(), TrieNodeODRc<V, A>>) where V: Lattice { unreachable!() }
    fn drop_head_dyn(&mut self, _byte_cnt: usize) -> Option<TrieNodeODRc<V, A>> where V: Lattice { unreachable!() }
    fn pmeet_dyn(&self, other: &dyn TrieNode<V, A>) -> AlgebraicResult<TrieNodeODRc<V, A>> where V: Lattice {
        //GOAT, is this worth bespoke code to save some cycles?
        self.into_full().unwrap().pmeet_dyn(other)
    }
    fn psubtract_dyn(&self, other: &dyn TrieNode<V, A>) -> AlgebraicResult<TrieNodeODRc<V, A>> where V: DistributiveLattice {
        //GOAT, is this worth bespoke code to save some cycles?
        self.into_full().unwrap().psubtract_dyn(other)
    }
    fn prestrict_dyn(&self, other: &dyn TrieNode<V, A>) -> AlgebraicResult<TrieNodeODRc<V, A>> {
        //GOAT, is this worth bespoke code to save some cycles?
        self.into_full().unwrap().prestrict_dyn(other)
    }
    fn clone_self(&self) -> TrieNodeODRc<V, A> {
        TrieNodeODRc::new_in(self.clone(), self.alloc.clone())
    }
}

impl<V: Clone + Send + Sync, A: Allocator> TrieNodeDowncast<V, A> for TinyRefNode<'_, V, A> {
    #[inline]
    fn tag(&self) -> usize {
        unreachable!()
    }
<<<<<<< HEAD
    fn as_tagged(&self) -> TaggedNodeRef<V, A> {
        TaggedNodeRef::TinyRefNode(self)
    }
    fn as_tagged_mut(&mut self) -> TaggedNodeRefMut<V, A> {
=======
    fn as_tagged(&self) -> TaggedNodeRef<'_, V> {
        TaggedNodeRef::TinyRefNode(self)
    }
    fn as_tagged_mut(&mut self) -> TaggedNodeRefMut<'_, V> {
>>>>>>> 38f60f52
        panic!()
    }
    fn convert_to_cell_node(&mut self) -> TrieNodeODRc<V, A> {
        panic!();
    }
}

#[cfg(test)]
mod tests {
    use super::*;
    use crate::GlobalAlloc;

    #[test]
    fn test_tiny_node() {
        //Confirm TinyRefNode is 16 bytes
        assert_eq!(std::mem::size_of::<TinyRefNode::<(), GlobalAlloc>>(), 16);
    }
}<|MERGE_RESOLUTION|>--- conflicted
+++ resolved
@@ -269,11 +269,7 @@
     fn get_sibling_of_child(&self, _key: &[u8], _next: bool) -> (Option<u8>, Option<&dyn TrieNode<V, A>>) {
         panic!();
     }
-<<<<<<< HEAD
-    fn get_node_at_key(&self, key: &[u8]) -> AbstractNodeRef<V, A> {
-=======
-    fn get_node_at_key(&self, key: &[u8]) -> AbstractNodeRef<'_, V> {
->>>>>>> 38f60f52
+    fn get_node_at_key(&self, key: &[u8]) -> AbstractNodeRef<'_, V, A> {
         //I don't think there is a set of circumstances that can give us an empty TinyRefNode
         debug_assert!(!self.node_is_empty());
 
@@ -328,17 +324,10 @@
     fn tag(&self) -> usize {
         unreachable!()
     }
-<<<<<<< HEAD
-    fn as_tagged(&self) -> TaggedNodeRef<V, A> {
+    fn as_tagged(&self) -> TaggedNodeRef<'_, V, A> {
         TaggedNodeRef::TinyRefNode(self)
     }
-    fn as_tagged_mut(&mut self) -> TaggedNodeRefMut<V, A> {
-=======
-    fn as_tagged(&self) -> TaggedNodeRef<'_, V> {
-        TaggedNodeRef::TinyRefNode(self)
-    }
-    fn as_tagged_mut(&mut self) -> TaggedNodeRefMut<'_, V> {
->>>>>>> 38f60f52
+    fn as_tagged_mut(&mut self) -> TaggedNodeRefMut<'_, V, A> {
         panic!()
     }
     fn convert_to_cell_node(&mut self) -> TrieNodeODRc<V, A> {
