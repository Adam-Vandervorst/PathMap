
use core::fmt::Debug;
use std::collections::HashMap;

use crate::Allocator;
use crate::trie_node::*;
use crate::ring::*;
use crate::utils::ByteMask;

pub(crate) static EMPTY_NODE: EmptyNode = EmptyNode;

#[derive(Clone, Copy, Default, Debug)]
pub struct EmptyNode;

impl<V: Clone + Send + Sync, A: Allocator> TrieNode<V, A> for EmptyNode {
    fn node_key_overlap(&self, _key: &[u8]) -> usize {
        0
    }
    fn node_contains_partial_key(&self, _key: &[u8]) -> bool {
        false
    }
    fn node_get_child(&self, _key: &[u8]) -> Option<(usize, &TrieNodeODRc<V, A>)> {
        None
    }
    //GOAT, Deprecated node_get_child_and_val_mut
    // fn node_get_child_and_val_mut(&mut self, _key: &[u8]) -> Option<(usize, &mut TrieNodeODRc<V>, &mut Option<V>)> {
    //     None
    // }
    fn node_get_child_mut(&mut self, _key: &[u8]) -> Option<(usize, &mut TrieNodeODRc<V, A>)> {
        None
    }
    //GOAT, we probably don't need this interface, although it is fully implemented and working
    // fn node_contains_children_exclusive(&self, _keys: &[&[u8]]) -> bool {
    //     true
    // }
    fn node_replace_child(&mut self, _key: &[u8], _new_node: TrieNodeODRc<V, A>) -> &mut dyn TrieNode<V, A> {
        unreachable!() //Should not be called unless it's known that the node being replaced exists
    }
    fn node_get_payloads<'node, 'res>(&'node self, _keys: &[(&[u8], bool)], _results: &'res mut [(usize, PayloadRef<'node, V, A>)]) -> bool {
        true
    }
    fn node_contains_val(&self, _key: &[u8]) -> bool {
        false
    }
    //GOAT, we probably don't need this interface, although it is fully implemented and working
    // fn node_contains_vals_exclusive(&self, _keys: &[&[u8]]) -> bool {
    //     true
    // }
    fn node_get_val(&self, _key: &[u8]) -> Option<&V> {
        None
    }
    fn node_remove_val(&mut self, _key: &[u8]) -> Option<V> {
        None
    }
    fn node_get_val_mut(&mut self, _key: &[u8]) -> Option<&mut V> {
        None
    }
    fn node_set_val(&mut self, _key: &[u8], _val: V) -> Result<(Option<V>, bool), TrieNodeODRc<V, A>> {
        unreachable!() //we should head this off upstream

        //GOAT, dead code
        // #[allow(unused_mut)]
        // let mut replacement_node;
        // #[cfg(all(not(feature = "all_dense_nodes"), not(feature = "bridge_nodes")))]
        // {
        //     replacement_node = crate::line_list_node::LineListNode::new();
        //     replacement_node.node_set_val(key, val).unwrap_or_else(|_| panic!());
        // }
        // #[cfg(all(feature = "bridge_nodes", not(feature = "all_dense_nodes")))]
        // {
        //     replacement_node = crate::bridge_node::BridgeNode::new(key, false, val.into());
        // }
        // #[cfg(feature = "all_dense_nodes")]
        // {
        //     replacement_node = crate::dense_byte_node::DenseByteNode::new();
        //     replacement_node.node_set_val(key, val).unwrap_or_else(|_| panic!());
        // }
        // Err(TrieNodeODRc::new(replacement_node))
    }
    fn node_set_branch(&mut self, _key: &[u8], _new_node: TrieNodeODRc<V, A>) -> Result<bool, TrieNodeODRc<V, A>> {
        unreachable!() //we should head this off upstream

        //GOAT dead code
        // #[allow(unused_mut)]
        // let mut replacement_node;
        // #[cfg(all(not(feature = "all_dense_nodes"), not(feature = "bridge_nodes")))]
        // {
        //     replacement_node = crate::line_list_node::LineListNode::new();
        //     replacement_node.node_set_branch(key, new_node).unwrap_or_else(|_| panic!());
        // }
        // #[cfg(all(feature = "bridge_nodes", not(feature = "all_dense_nodes")))]
        // {
        //     replacement_node = crate::bridge_node::BridgeNode::new(key, true, new_node.into());
        // }
        // #[cfg(feature = "all_dense_nodes")]
        // {
        //     replacement_node = crate::dense_byte_node::DenseByteNode::new();
        //     replacement_node.node_set_branch(key, new_node).unwrap_or_else(|_| panic!());
        // }
        // Err(TrieNodeODRc::new(replacement_node))
    }
    fn node_remove_all_branches(&mut self, _key: &[u8]) -> bool {
        false
    }
    fn node_remove_unmasked_branches(&mut self, _key: &[u8], _mask: ByteMask) {}
    fn node_is_empty(&self) -> bool { true }
    fn new_iter_token(&self) -> u128 {
        0
    }
    fn iter_token_for_path(&self, _key: &[u8]) -> u128 {
        0
    }
    fn next_items(&self, _token: u128) -> (u128, &[u8], Option<&TrieNodeODRc<V, A>>, Option<&V>) {
        (NODE_ITER_FINISHED, &[], None, None)
    }
    fn node_val_count(&self, _cache: &mut HashMap<*const dyn TrieNode<V, A>, usize>) -> usize {
        0
    }
    #[cfg(feature = "counters")]
    fn item_count(&self) -> usize {
        0
    }
    fn node_first_val_depth_along_key(&self, _key: &[u8]) -> Option<usize> {
        None
    }
    fn nth_child_from_key(&self, _key: &[u8], _n: usize) -> (Option<u8>, Option<&dyn TrieNode<V, A>>) {
        (None, None)
    }
    fn first_child_from_key(&self, _key: &[u8]) -> (Option<&[u8]>, Option<&dyn TrieNode<V, A>>) {
        (None, None)
    }
    fn count_branches(&self, _key: &[u8]) -> usize {
        0
    }
    fn node_branches_mask(&self, _key: &[u8]) -> ByteMask {
        ByteMask::EMPTY
    }
    fn is_leaf(&self, _key: &[u8]) -> bool {
        true
    }

    fn prior_branch_key(&self, _key: &[u8]) -> &[u8] {
        &[]
    }

    fn get_sibling_of_child(&self, _key: &[u8], _next: bool) -> (Option<u8>, Option<&dyn TrieNode<V, A>>) {
        (None, None)
    }
<<<<<<< HEAD
    fn get_node_at_key(&self, _key: &[u8]) -> AbstractNodeRef<V, A> {
=======
    fn get_node_at_key(&self, _key: &[u8]) -> AbstractNodeRef<'_, V> {
>>>>>>> 38f60f52
        AbstractNodeRef::None
    }
    fn take_node_at_key(&mut self, _key: &[u8]) -> Option<TrieNodeODRc<V, A>> {
        None
    }
    fn pjoin_dyn(&self, other: &dyn TrieNode<V, A>) -> AlgebraicResult<TrieNodeODRc<V, A>> where V: Lattice {
        if other.node_is_empty() {
            AlgebraicResult::None
        } else {
            AlgebraicResult::Identity(COUNTER_IDENT)
        }
    }
    fn join_into_dyn(&mut self, other: TrieNodeODRc<V, A>) -> (AlgebraicStatus, Result<(), TrieNodeODRc<V, A>>) where V: Lattice {
        if other.borrow().node_is_empty() {
            (AlgebraicStatus::None, Ok(()))
        } else {
            (AlgebraicStatus::Element, Err(other.clone()))
        }
    }
    fn drop_head_dyn(&mut self, _byte_cnt: usize) -> Option<TrieNodeODRc<V, A>> where V: Lattice {
        None
    }
    fn pmeet_dyn(&self, _other: &dyn TrieNode<V, A>) -> AlgebraicResult<TrieNodeODRc<V, A>> where V: Lattice {
        AlgebraicResult::None
    }
    fn psubtract_dyn(&self, _other: &dyn TrieNode<V, A>) -> AlgebraicResult<TrieNodeODRc<V, A>> where V: DistributiveLattice {
        AlgebraicResult::None
    }
    fn prestrict_dyn(&self, _other: &dyn TrieNode<V, A>) -> AlgebraicResult<TrieNodeODRc<V, A>> {
        AlgebraicResult::None
    }
    fn clone_self(&self) -> TrieNodeODRc<V, A> {
        unreachable!() //If we end up hitting this, we should change it at the call site
    }
}

impl<V: Clone + Send + Sync, A: Allocator> TrieNodeDowncast<V, A> for EmptyNode {
    #[inline]
    fn tag(&self) -> usize {
        EMPTY_NODE_TAG
    }
<<<<<<< HEAD
    fn as_tagged(&self) -> TaggedNodeRef<V, A> {
        TaggedNodeRef::EmptyNode
    }
    fn as_tagged_mut(&mut self) -> TaggedNodeRefMut<V, A> {
=======
    fn as_tagged(&self) -> TaggedNodeRef<'_, V> {
        TaggedNodeRef::EmptyNode
    }
    fn as_tagged_mut(&mut self) -> TaggedNodeRefMut<'_, V> {
>>>>>>> 38f60f52
        TaggedNodeRefMut::Unsupported
    }
    fn convert_to_cell_node(&mut self) -> TrieNodeODRc<V, A> {
        unreachable!() //If we end up hitting this, we should change it at the call site
    }
}<|MERGE_RESOLUTION|>--- conflicted
+++ resolved
@@ -146,11 +146,7 @@
     fn get_sibling_of_child(&self, _key: &[u8], _next: bool) -> (Option<u8>, Option<&dyn TrieNode<V, A>>) {
         (None, None)
     }
-<<<<<<< HEAD
-    fn get_node_at_key(&self, _key: &[u8]) -> AbstractNodeRef<V, A> {
-=======
-    fn get_node_at_key(&self, _key: &[u8]) -> AbstractNodeRef<'_, V> {
->>>>>>> 38f60f52
+    fn get_node_at_key(&self, _key: &[u8]) -> AbstractNodeRef<'_, V, A> {
         AbstractNodeRef::None
     }
     fn take_node_at_key(&mut self, _key: &[u8]) -> Option<TrieNodeODRc<V, A>> {
@@ -192,17 +188,10 @@
     fn tag(&self) -> usize {
         EMPTY_NODE_TAG
     }
-<<<<<<< HEAD
-    fn as_tagged(&self) -> TaggedNodeRef<V, A> {
+    fn as_tagged(&self) -> TaggedNodeRef<'_, V, A> {
         TaggedNodeRef::EmptyNode
     }
-    fn as_tagged_mut(&mut self) -> TaggedNodeRefMut<V, A> {
-=======
-    fn as_tagged(&self) -> TaggedNodeRef<'_, V> {
-        TaggedNodeRef::EmptyNode
-    }
-    fn as_tagged_mut(&mut self) -> TaggedNodeRefMut<'_, V> {
->>>>>>> 38f60f52
+    fn as_tagged_mut(&mut self) -> TaggedNodeRefMut<'_, V, A> {
         TaggedNodeRefMut::Unsupported
     }
     fn convert_to_cell_node(&mut self) -> TrieNodeODRc<V, A> {
