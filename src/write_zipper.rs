
use core::ops::{Deref, DerefMut};
use std::marker::PhantomData;

use mutcursor::MutCursorRootedVec;
use maybe_dangling::MaybeDangling;

use crate::{Allocator, GlobalAlloc};
use crate::utils::ByteMask;
use crate::trie_node::*;
use crate::trie_map::BytesTrieMap;
use crate::zipper::*;
use crate::zipper::zipper_priv::*;
use crate::zipper_tracking::*;
use crate::ring::{AlgebraicResult, AlgebraicStatus, DistributiveLattice, Lattice, COUNTER_IDENT, SELF_IDENT};

/// Implemented on [Zipper] types that allow modification of the trie
pub trait ZipperWriting<V: Clone + Send + Sync, A: Allocator = GlobalAlloc>: WriteZipperPriv<V, A> {
    /// A [ZipperHead] that can be created from this zipper
    type ZipperHead<'z> where Self: 'z;

    /// Returns a mutable reference to a value at the zipper's focus, or None if no value exists
    fn get_value_mut(&mut self) -> Option<&mut V>;

    /// Returns a mutable reference to the value at the zipper's focus, inserting `default` if no
    /// value exists
    fn get_value_or_insert(&mut self, default: V) -> &mut V;

    /// Returns a mutable reference to the value at the zipper's focus, inserting the result of `func`
    /// if no value exists
    fn get_value_or_insert_with<F>(&mut self, func: F) -> &mut V where F: FnOnce() -> V;

    /// Sets the value at the zipper's focus
    ///
    /// Returns `Some(replaced_val)` if an existing value was replaced, otherwise returns `None` if
    /// the value was added without replacing anything.
    ///
    /// Panics if the zipper's focus is unable to hold a value
    fn set_value(&mut self, val: V) -> Option<V>;

    /// Removes the value at the zipper's focus.  Does not affect any onward branches.  Returns `Some(val)`
    /// with the value that was removed, otherwise returns `None`
    ///
    /// WARNING: This method may cause the trie to be pruned above the zipper's focus, and may result in
    /// [Zipper::path_exists] returning `false`, where it previously returned `true`
    fn remove_value(&mut self) -> Option<V>;

    /// Creates a [ZipperHead] at the zipper's current focus
    fn zipper_head<'z>(&'z mut self) -> Self::ZipperHead<'z>;

    /// Replaces the trie below the zipper's focus with the subtrie downstream from the focus of `read_zipper`
    ///
    /// If there is a value at the zipper's focus, it will not be affected.
    /// GOAT: This method's behavior is affected by the `graft_root_vals` feature
    ///
    /// WARNING: If the `read_zipper` is not on an existing path (according to [Zipper::path_exists]) then the
    /// effect will be the same as [Self::remove_branches] causing the trie to be pruned below the graft location.
    /// Since dangling paths aren't allowed, This method may cause the trie to be pruned above the zipper's focus,
    /// and may lead to `path_exists` returning `false`, where it previously returned `true`
    fn graft<Z: ZipperSubtries<V, A>>(&mut self, read_zipper: &Z);

    /// Replaces the trie below the zipper's focus with the contents of a [BytesTrieMap], consuming the map
    ///
    /// If there is a value at the zipper's focus, it will not be affected.
    /// GOAT: This method's behavior is affected by the `graft_root_vals` feature
    ///
    /// WARNING: If the `map` is empty then the effect will be the same as [Self::remove_branches] causing the
    /// trie to be pruned below the graft location.  Since dangling paths aren't allowed, This method may cause
    /// the trie to be pruned above the zipper's focus, and may lead to [Zipper::path_exists] returning `false`,
    /// where it previously returned `true`
    fn graft_map(&mut self, map: BytesTrieMap<V, A>);

    /// Joins (union of) the subtrie below the zipper's focus with the subtrie downstream from the focus of
    /// `read_zipper`
    ///
    /// GOAT: Should the ordinary zipper alg ops also be affected by `graft_root_vals` behavior?
    /// In other words, should we join, meet, subtract, etc. the values at the zipper focus as well??
    /// It actually makes sense that the answer should be yes.  If this is the decision, the `join_map`
    /// method has an implementation that could likely be factord out and shared among all the ops.
    ///
    /// If the &self zipper is at a path that does not exist, this method behaves like graft.
    fn join<Z: ZipperSubtries<V, A>>(&mut self, read_zipper: &Z) -> AlgebraicStatus where V: Lattice;

    /// Joins (union of) the trie below the zipper's focus with the contents of a [BytesTrieMap],
    /// consuming the map
    ///
    /// GOAT: This method's behavior is affected by the `graft_root_vals` feature
    /// GOAT QUESTION!!!!! Should this method join the map's root value into the value at the zipper's
    /// focus?  The argument for `yes` is that a root value is part of a map.  The argument for `no` is
    /// an analogy to `graft` and `graft_map` that currently don't bother the values.  Personally, I
    /// believe `yes` is more conceptually correct, and that the behavior of `graft` and `graft_map`
    /// should probably be revisited.  **HOWEVER** the currently implemented behavior is **NO**!
    /// This is related to a question in [Zipper::make_map]
    fn join_map(&mut self, map: BytesTrieMap<V, A>) -> AlgebraicStatus where V: Lattice;

    /// Joins the subtrie below the focus of `src_zipper` with the subtrie below the focus of `self`,
    /// consuming `src_zipper`'s subtrie
    //GOAT, `WriteZipper::join` already is "join_into", so `WriteZipper::join_into` should be renamed to something like `take_and_join`
    fn join_into<Z: ZipperSubtries<V, A> + ZipperWriting<V, A>>(&mut self, src_zipper: &mut Z) -> AlgebraicStatus where V: Lattice;

    /// Collapses all the paths below the zipper's focus by removing the leading `byte_cnt` bytes from
    /// each path and joining together all of the downstream sub-paths
    ///
    /// Returns `true` if the focus has at least one downstream continuation, otherwise returns `false`.
    ///
    /// NOTE: This method may prune the path upstream of the focus of the operation resulted in removing all
    /// downstream paths.  This means that [Zipper::path_exists] may return `false` after this operation.
    fn drop_head(&mut self, byte_cnt: usize) -> bool where V: Lattice;

// GOAT, should we rename `drop_head` to `drop_prefix`?  Or rename `insert_prefix` to `insert_head`?
// GOAT QUESTION: Do we want to change the behavior to move the value as well?  Or do we want a variant
//  of this method that moves the value?  The main guiding idea behind not shifting the value was the desire
//  to preserve the property of being the inverse of drop_head.
    /// Inserts `prefix` in front of every downstream path at the focus
    ///
    /// This method does not affect a value at the focus, nor does it move the zipper's focus. Returns false
    /// when at a none-existent place in the trie.
    ///
    /// NOTE: This is the inverse of [Self::drop_head], although it cannot perfectly undo `drop_head` because
    /// `drop_head` loses information about the prior nested structure.  However, `drop_head` will undo this
    /// operation.
    fn insert_prefix<K: AsRef<[u8]>>(&mut self, prefix: K) -> bool;

    /// Deleted the `n` bytes from the path above the zipper's focus, including any subtries that descend
    /// from the deleted branches
    ///
    /// Returns `true` if n upstream bytes were removed from the path, otherwise returns `false`.
    //
    // GOAT: TODO, make a diagram illustrating the behavior
    fn remove_prefix(&mut self, n: usize) -> bool;

    /// Meets (retains the intersection of) the subtrie below the zipper's focus with the subtrie downstream
    /// from the focus of `read_zipper`
    fn meet<Z: ZipperSubtries<V, A>>(&mut self, read_zipper: &Z) -> AlgebraicStatus where V: Lattice;

    /// Experiment.  GOAT, document this
    fn meet_2<'z, ZA: ZipperSubtries<V, A>, ZB: ZipperSubtries<V, A>>(&mut self, rz_a: &ZA, rz_b: &ZB) -> AlgebraicStatus where V: Lattice;

    /// Subtracts the subtrie downstream of the focus of `read_zipper` from the subtrie below the zipper's
    /// focus
    fn subtract<Z: ZipperSubtries<V, A>>(&mut self, read_zipper: &Z) -> AlgebraicStatus where V: DistributiveLattice;

    /// Restricts paths in the subtrie downstream of the `self` focus to paths prefixed by a path to a value in
    /// `read_zipper`
    fn restrict<Z: ZipperSubtries<V, A>>(&mut self, read_zipper: &Z) -> AlgebraicStatus;

    /// Populates the "stem" paths in `self` with the corresponding subtries in `read_zipper`
    ///
    /// NOTE: Any stem path without a corresponding path in `read_zipper` will be removed from `self`.
    /// Returns false if the focus was at a non-existent path in the trie.
    ///
    /// GOAT, I feel like `restricting` might not be a very evocative name here.  The way I think of this
    /// operation is as a bunch of "stems" in the WriteZipper, that get their downstream contents populated
    /// by the corresponding paths in the ReadZipper.  Ideas for names are: "blossom", "fill_in", "expound",
    /// "populate", etc.  I avoided "bloom" and "expand" because those both have other connotations.
    //GOAT, gotta document this much better and decide if a return of AlgebraicStatus is called for.  Probably.
    fn restricting<Z: ZipperSubtries<V, A>>(&mut self, read_zipper: &Z) -> bool;

    /// Removes all branches below the zipper's focus.  Does not affect the value if there is one.  Returns `true`
    /// if a branch was removed, otherwise returns `false`
    ///
    /// WARNING: This method may cause the trie to be pruned above the zipper's focus, and may result in
    /// [Zipper::path_exists] returning `false`, where it previously returned `true`
    fn remove_branches(&mut self) -> bool;

    /// Creates a new [BytesTrieMap] from the zipper's focus, removing all downstream branches from the zipper
    ///
    /// GOAT: This method's behavior is affected by the `graft_root_vals` feature
    /// A value at the zipper's focus will not be affected, and will not be included in the resulting map.
    /// GOAT: See discussion in [Zipper::make_map] about whether this behavior should be changed
    fn take_map(&mut self) -> Option<BytesTrieMap<V, A>>;

    /// Uses a 256-bit mask to remove multiple branches below the zipper's focus
    ///
    /// Key bytes for which the corresponding `mask` bit is `0` will be removed.
    ///
    /// WARNING: This method may cause the trie to be pruned above the zipper's focus, and may result in
    /// [Zipper::path_exists] returning `false`, where it previously returned `true`
    fn remove_unmasked_branches(&mut self, mask: ByteMask);
}

pub(crate) mod write_zipper_priv {
    use super::*;

    pub trait WriteZipperPriv<V: Clone + Send + Sync, A: Allocator> {
        fn take_focus(&mut self) -> Option<TrieNodeODRc<V, A>>;
        /// Takes the root_prefix_path from a zipper, and leaves its buffers in an "unprepared" state
        fn take_root_prefix_path(&mut self) -> Vec<u8>;
        /// Returns the allocator belonging to the WZ
        fn alloc(&self) -> A;
    }
}
use write_zipper_priv::*;

impl<V: Clone + Send + Sync, Z, A: Allocator> ZipperWriting<V, A> for &mut Z where Z: ZipperWriting<V, A> {
    type ZipperHead<'z> = Z::ZipperHead<'z> where Self: 'z;
    fn get_value_mut(&mut self) -> Option<&mut V> { (**self).get_value_mut() }
    fn get_value_or_insert(&mut self, default: V) -> &mut V { (**self).get_value_or_insert(default) }
    fn get_value_or_insert_with<F>(&mut self, func: F) -> &mut V where F: FnOnce() -> V { (**self).get_value_or_insert_with(func) }
    fn set_value(&mut self, val: V) -> Option<V> { (**self).set_value(val) }
    fn remove_value(&mut self) -> Option<V> { (**self).remove_value() }
    fn zipper_head<'z>(&'z mut self) -> Self::ZipperHead<'z> { (**self).zipper_head() }
    fn graft<RZ: ZipperSubtries<V, A>>(&mut self, read_zipper: &RZ) { (**self).graft(read_zipper) }
    fn graft_map(&mut self, map: BytesTrieMap<V, A>) { (**self).graft_map(map) }
    fn join<RZ: ZipperSubtries<V, A>>(&mut self, read_zipper: &RZ) -> AlgebraicStatus where V: Lattice { (**self).join(read_zipper) }
    fn join_map(&mut self, map: BytesTrieMap<V, A>) -> AlgebraicStatus where V: Lattice { (**self).join_map(map) }
    fn join_into<RZ: ZipperSubtries<V, A> + ZipperWriting<V, A>>(&mut self, src_zipper: &mut RZ) -> AlgebraicStatus where V: Lattice { (**self).join_into(src_zipper) }
    fn drop_head(&mut self, byte_cnt: usize) -> bool where V: Lattice { (**self).drop_head(byte_cnt) }
    fn insert_prefix<K: AsRef<[u8]>>(&mut self, prefix: K) -> bool { (**self).insert_prefix(prefix) }
    fn remove_prefix(&mut self, n: usize) -> bool { (**self).remove_prefix(n) }
    fn meet<RZ: ZipperSubtries<V, A>>(&mut self, read_zipper: &RZ) -> AlgebraicStatus where V: Lattice { (**self).meet(read_zipper) }
    fn meet_2<RZA: ZipperSubtries<V, A>, RZB: ZipperSubtries<V, A>>(&mut self, rz_a: &RZA, rz_b: &RZB) -> AlgebraicStatus where V: Lattice { (**self).meet_2(rz_a, rz_b) }
    fn subtract<RZ: ZipperSubtries<V, A>>(&mut self, read_zipper: &RZ) -> AlgebraicStatus where V: DistributiveLattice { (**self).subtract(read_zipper) }
    fn restrict<RZ: ZipperSubtries<V, A>>(&mut self, read_zipper: &RZ) -> AlgebraicStatus { (**self).restrict(read_zipper) }
    fn restricting<RZ: ZipperSubtries<V, A>>(&mut self, read_zipper: &RZ) -> bool { (**self).restricting(read_zipper) }
    fn remove_branches(&mut self) -> bool { (**self).remove_branches() }
    fn take_map(&mut self) -> Option<BytesTrieMap<V, A>> { (**self).take_map() }
    fn remove_unmasked_branches(&mut self, mask: ByteMask) { (**self).remove_unmasked_branches(mask) }
}

impl<V: Clone + Send + Sync, Z, A: Allocator> WriteZipperPriv<V, A> for &mut Z where Z: WriteZipperPriv<V, A> {
    fn take_focus(&mut self) -> Option<TrieNodeODRc<V, A>> { (**self).take_focus() }
    fn take_root_prefix_path(&mut self) -> Vec<u8> { (**self).take_root_prefix_path() }
    fn alloc(&self) -> A { (**self).alloc() }
}

// ***---***---***---***---***---***---***---***---***---***---***---***---***---***---***---***---***---***---
// WriteZipperTracked
// ***---***---***---***---***---***---***---***---***---***---***---***---***---***---***---***---***---***---

/// A [write zipper](ZipperWriting) type for editing and adding paths and values in the trie
pub struct WriteZipperTracked<'a, 'path, V: Clone + Send + Sync, A: Allocator = GlobalAlloc> {
    z: WriteZipperCore<'a, 'path, V, A>,
    _tracker: Option<ZipperTracker<TrackingWrite>>,
}

//The Drop impl ensures the tracker gets dropped at the right time
impl<V: Clone + Send + Sync, A: Allocator> Drop for WriteZipperTracked<'_, '_, V, A> {
    fn drop(&mut self) { }
}

impl<V: Clone + Send + Sync + Unpin, A: Allocator> Zipper for WriteZipperTracked<'_, '_, V, A>{
    fn path_exists(&self) -> bool { self.z.path_exists() }
    fn is_value(&self) -> bool { self.z.is_value() }
    fn child_count(&self) -> usize { self.z.child_count() }
    fn child_mask(&self) -> ByteMask { self.z.child_mask() }
}

impl<V: Clone + Send + Sync + Unpin, A: Allocator> ZipperValues<V> for WriteZipperTracked<'_, '_, V, A>{
    fn value(&self) -> Option<&V> { self.z.get_value() }
}

impl<V: Clone + Send + Sync + Unpin, A: Allocator> ZipperForking<V> for WriteZipperTracked<'_, '_, V, A>{
    type ReadZipperT<'a> = ReadZipperUntracked<'a, 'a, V, A> where Self: 'a;
    fn fork_read_zipper<'a>(&'a self) -> Self::ReadZipperT<'a> {
        let rz_core = self.z.fork_read_zipper();
        Self::ReadZipperT::new_forked_with_inner_zipper(rz_core)
    }
}

impl<V: Clone + Send + Sync + Unpin, A: Allocator> ZipperSubtries<V, A> for WriteZipperTracked<'_, '_, V, A>{
    fn make_map(&self) -> Option<BytesTrieMap<Self::V, A>> { self.z.make_map() }
}

impl<V: Clone + Send + Sync + Unpin, A: Allocator> ZipperMoving for WriteZipperTracked<'_, '_, V, A> {
    fn at_root(&self) -> bool { self.z.at_root() }
    fn reset(&mut self) { self.z.reset() }
    fn path(&self) -> &[u8] { self.z.path() }
    fn val_count(&self) -> usize { self.z.val_count() }
    fn descend_to<K: AsRef<[u8]>>(&mut self, k: K) -> bool { self.z.descend_to(k) }
    fn descend_to_byte(&mut self, k: u8) -> bool { self.z.descend_to_byte(k) }
    fn descend_indexed_branch(&mut self, child_idx: usize) -> bool { self.z.descend_indexed_branch(child_idx) }
    fn descend_first_byte(&mut self) -> bool { self.z.descend_first_byte() }
    fn descend_until(&mut self) -> bool { self.z.descend_until() }
    fn to_next_sibling_byte(&mut self) -> bool { self.z.to_next_sibling_byte() }
    fn to_prev_sibling_byte(&mut self) -> bool { self.z.to_prev_sibling_byte() }
    fn ascend(&mut self, steps: usize) -> bool { self.z.ascend(steps) }
    fn ascend_byte(&mut self) -> bool { self.z.ascend_byte() }
    fn ascend_until(&mut self) -> bool { self.z.ascend_until() }
    fn ascend_until_branch(&mut self) -> bool { self.z.ascend_until_branch() }
}

impl<'a, 'path, V: Clone + Send + Sync, A: Allocator> zipper_priv::ZipperPriv for WriteZipperTracked<'a, 'path, V, A> {
    type V = V;
    type A = A;
    fn get_focus(&self) -> AbstractNodeRef<'_, Self::V, Self::A> { self.z.get_focus() }
    fn try_borrow_focus(&self) -> Option<&dyn TrieNode<Self::V, Self::A>> { self.z.try_borrow_focus() }
}

impl<'a, 'path, V: Clone + Send + Sync + Unpin, A: Allocator> ZipperPathBuffer for WriteZipperTracked<'a, 'path, V, A> {
    unsafe fn origin_path_assert_len(&self, len: usize) -> &[u8] { unsafe{ self.z.origin_path_assert_len(len) } }
    fn prepare_buffers(&mut self) { self.z.prepare_buffers() }
    fn reserve_buffers(&mut self, path_len: usize, stack_depth: usize) { self.z.reserve_buffers(path_len, stack_depth) }
}

impl<V: Clone + Send + Sync + Unpin, A: Allocator> ZipperAbsolutePath for WriteZipperTracked<'_, '_, V, A> {
    fn origin_path(&self) -> &[u8] { self.z.origin_path() }
    fn root_prefix_path(&self) -> &[u8] { self.z.root_prefix_path() }
}

impl<'a, 'path, V: Clone + Send + Sync + Unpin, A: Allocator> WriteZipperTracked<'a, 'path, V, A> {
    //GOAT, this method currently isn't called
    // /// Creates a new zipper, with a path relative to a node
    // pub(crate) fn new_with_node_and_path(root_node: &'a mut TrieNodeODRc<V>, path: &'k [u8], tracker: ZipperTracker) -> Self {
    //     let core = WriteZipperCore::<'a, 'k, V>::new_with_node_and_path(root_node, path);
    //     Self { z: core, tracker, }
    // }
    //GOAT, currently unused
    // /// Creates a new zipper, with a path relative to a node, assuming the path is fully-contained within
    // /// the node
    // ///
    // /// NOTE: This method currently doesn't descend subnodes.  Use [Self::new_with_node_and_path] if you can't
    // /// guarantee the path is within the supplied node.
    // pub(crate) fn new_with_node_and_path_internal(root_node: &'a mut TrieNodeODRc<V>, root_val: Option<&'a mut Option<V>>, path: &'path [u8], root_key_start: usize, tracker: ZipperTracker<TrackingWrite>) -> Self {
    //     let core = WriteZipperCore::<'a, 'path, V>::new_with_node_and_path_internal(root_node, root_val, path, root_key_start);
    //     Self { z: core, _tracker: Some(tracker), }
    // }

    /// Consumes the `WriteZipperTracked`, and returns a [ReadZipperTracked] in its place
    ///
    /// The returned read zipper will have the same root and focus as the the consumed write zipper.
    pub fn into_read_zipper(mut self) -> ReadZipperTracked<'a, 'static, V, A> {
        let tracker = self._tracker.take().unwrap().into_reader();
        let root_node = self.z.focus_stack.take_root().unwrap().into_mut().borrow();
        let root_path = &self.z.key.prefix_buf[..self.z.key.origin_path.len()];
        let descended_path = &self.z.key.prefix_buf[self.z.key.origin_path.len()..];
        let root_val = core::mem::take(&mut self.z.root_val);
        let root_val = root_val.and_then(|root_val| unsafe{ (&*root_val).as_ref() });

        let mut new_zipper = ReadZipperTracked::new_with_node_and_cloned_path_in(root_node, root_path, root_path.len(), self.z.key.root_key_start, root_val, self.z.alloc.clone(), tracker);
        new_zipper.descend_to(descended_path);
        new_zipper
    }
}

impl<'a, V: Clone + Send + Sync + Unpin, A: Allocator> WriteZipperTracked<'a, 'static, V, A> {
    /// Same as [WriteZipperUntracked::new_with_node_and_path_internal], but clones the path so the `'path` lifetime isn't needed
    pub(crate) fn new_with_node_and_cloned_path_internal_in(root_node: &'a mut TrieNodeODRc<V, A>, root_val: Option<&'a mut Option<V>>, path: &[u8], root_key_start: usize, alloc: A, tracker: ZipperTracker<TrackingWrite>) -> Self {
        let core = WriteZipperCore::<'a, 'static, V, A>::new_with_node_and_cloned_path_internal_in(root_node, root_val, path, root_key_start, alloc);
        Self { z: core, _tracker: Some(tracker), }
    }
}

impl<'a, V: Clone + Send + Sync + Unpin, A: Allocator> ZipperWriting<V, A> for WriteZipperTracked<'a, '_, V, A> {
    type ZipperHead<'z> = ZipperHead<'z, 'a, V, A> where Self: 'z;
    fn get_value_mut(&mut self) -> Option<&mut V> { self.z.get_value_mut() }
    fn get_value_or_insert(&mut self, default: V) -> &mut V { self.z.get_value_or_insert(default) }
    fn get_value_or_insert_with<F>(&mut self, func: F) -> &mut V where F: FnOnce() -> V { self.z.get_value_or_insert_with(func) }
    fn set_value(&mut self, val: V) -> Option<V> { self.z.set_value(val) }
    fn remove_value(&mut self) -> Option<V> { self.z.remove_value() }
    fn zipper_head<'z>(&'z mut self) -> Self::ZipperHead<'z> { self.z.zipper_head() }
    fn graft<Z: ZipperSubtries<V, A>>(&mut self, read_zipper: &Z) { self.z.graft(read_zipper) }
    fn graft_map(&mut self, map: BytesTrieMap<V, A>) { self.z.graft_map(map) }
    fn join<Z: ZipperSubtries<V, A>>(&mut self, read_zipper: &Z) -> AlgebraicStatus where V: Lattice { self.z.join(read_zipper) }
    fn join_map(&mut self, map: BytesTrieMap<V, A>) -> AlgebraicStatus where V: Lattice { self.z.join_map(map) }
    fn join_into<Z: ZipperSubtries<V, A> + ZipperWriting<V, A>>(&mut self, src_zipper: &mut Z) -> AlgebraicStatus where V: Lattice { self.z.join_into(src_zipper) }
    fn drop_head(&mut self, byte_cnt: usize) -> bool where V: Lattice { self.z.drop_head(byte_cnt) }
    fn insert_prefix<K: AsRef<[u8]>>(&mut self, prefix: K) -> bool { self.z.insert_prefix(prefix) }
    fn remove_prefix(&mut self, n: usize) -> bool { self.z.remove_prefix(n) }
    fn meet<Z: ZipperSubtries<V, A>>(&mut self, read_zipper: &Z) -> AlgebraicStatus where V: Lattice { self.z.meet(read_zipper) }
    fn meet_2<ZA: ZipperSubtries<V, A>, ZB: ZipperSubtries<V, A>>(&mut self, rz_a: &ZA, rz_b: &ZB) -> AlgebraicStatus where V: Lattice { self.z.meet_2(rz_a, rz_b) }
    fn subtract<Z: ZipperSubtries<V, A>>(&mut self, read_zipper: &Z) -> AlgebraicStatus where V: DistributiveLattice { self.z.subtract(read_zipper) }
    fn restrict<Z: ZipperSubtries<V, A>>(&mut self, read_zipper: &Z) -> AlgebraicStatus { self.z.restrict(read_zipper) }
    fn restricting<Z: ZipperSubtries<V, A>>(&mut self, read_zipper: &Z) -> bool { self.z.restricting(read_zipper) }
    fn remove_branches(&mut self) -> bool { self.z.remove_branches() }
    fn take_map(&mut self) -> Option<BytesTrieMap<V, A>> { self.z.take_map() }
    fn remove_unmasked_branches(&mut self, mask: ByteMask) { self.z.remove_unmasked_branches(mask) }
}

impl<V: Clone + Send + Sync + Unpin, A: Allocator> WriteZipperPriv<V, A> for WriteZipperTracked<'_, '_, V, A> {
    fn take_focus(&mut self) -> Option<TrieNodeODRc<V, A>> { self.z.take_focus() }
    fn take_root_prefix_path(&mut self) -> Vec<u8> { self.z.take_root_prefix_path() }
    fn alloc(&self) -> A { self.z.alloc.clone() }
}

// ***---***---***---***---***---***---***---***---***---***---***---***---***---***---***---***---***---***---
// WriteZipperUntracked
// ***---***---***---***---***---***---***---***---***---***---***---***---***---***---***---***---***---***---

/// A [write zipper](ZipperWriting) type for editing and adding paths and values in the trie, used when it
/// is possible to statically guarantee non-interference between zippers
pub struct WriteZipperUntracked<'a, 'k, V: Clone + Send + Sync, A: Allocator = GlobalAlloc> {
    z: WriteZipperCore<'a, 'k, V, A>,
    /// We will still track the zipper in debug mode, because unsafe isn't permission to break the rules
    #[cfg(debug_assertions)]
    _tracker: Option<ZipperTracker<TrackingWrite>>,
}

//The Drop impl ensures the tracker gets dropped at the right time
impl<V: Clone + Send + Sync, A: Allocator> Drop for WriteZipperUntracked<'_, '_, V, A> {
    fn drop(&mut self) { }
}

impl<V: Clone + Send + Sync + Unpin, A: Allocator> Zipper for WriteZipperUntracked<'_, '_, V, A> {
    fn path_exists(&self) -> bool { self.z.path_exists() }
    fn is_value(&self) -> bool { self.z.is_value() }
    fn child_count(&self) -> usize { self.z.child_count() }
    fn child_mask(&self) -> ByteMask { self.z.child_mask() }
}

impl<V: Clone + Send + Sync + Unpin, A: Allocator> ZipperValues<V> for WriteZipperUntracked<'_, '_, V, A> {
    fn value(&self) -> Option<&V> { self.z.get_value() }
}

impl<V: Clone + Send + Sync + Unpin, A: Allocator> ZipperForking<V> for WriteZipperUntracked<'_, '_, V, A> {
    type ReadZipperT<'a> = ReadZipperUntracked<'a, 'a, V, A> where Self: 'a;
    fn fork_read_zipper<'a>(&'a self) -> Self::ReadZipperT<'a> {
        let rz_core = self.z.fork_read_zipper();
        Self::ReadZipperT::new_forked_with_inner_zipper(rz_core)
    }
}

impl<V: Clone + Send + Sync + Unpin, A: Allocator> ZipperSubtries<V, A> for WriteZipperUntracked<'_, '_, V, A> {
    fn make_map(&self) -> Option<BytesTrieMap<Self::V, A>> { self.z.make_map() }
}

impl<V: Clone + Send + Sync + Unpin, A: Allocator> ZipperMoving for WriteZipperUntracked<'_, '_, V, A> {
    fn at_root(&self) -> bool { self.z.at_root() }
    fn reset(&mut self) { self.z.reset() }
    fn path(&self) -> &[u8] { self.z.path() }
    fn val_count(&self) -> usize { self.z.val_count() }
    fn descend_to<K: AsRef<[u8]>>(&mut self, k: K) -> bool { self.z.descend_to(k) }
    fn descend_to_byte(&mut self, k: u8) -> bool { self.z.descend_to_byte(k) }
    fn descend_indexed_branch(&mut self, child_idx: usize) -> bool { self.z.descend_indexed_branch(child_idx) }
    fn descend_first_byte(&mut self) -> bool { self.z.descend_first_byte() }
    fn descend_until(&mut self) -> bool { self.z.descend_until() }
    fn to_next_sibling_byte(&mut self) -> bool { self.z.to_next_sibling_byte() }
    fn to_prev_sibling_byte(&mut self) -> bool { self.z.to_prev_sibling_byte() }
    fn ascend(&mut self, steps: usize) -> bool { self.z.ascend(steps) }
    fn ascend_byte(&mut self) -> bool { self.z.ascend_byte() }
    fn ascend_until(&mut self) -> bool { self.z.ascend_until() }
    fn ascend_until_branch(&mut self) -> bool { self.z.ascend_until_branch() }
}

impl<'a, 'k, V: Clone + Send + Sync, A: Allocator> zipper_priv::ZipperPriv for WriteZipperUntracked<'a, 'k, V, A> {
    type V = V;
    type A = A;
    fn get_focus(&self) -> AbstractNodeRef<'_, Self::V, Self::A> { self.z.get_focus() }
    fn try_borrow_focus(&self) -> Option<&dyn TrieNode<Self::V, Self::A>> { self.z.try_borrow_focus() }
}

impl<'a, 'k, V: Clone + Send + Sync + Unpin, A: Allocator> ZipperPathBuffer for WriteZipperUntracked<'a, 'k, V, A> {
    unsafe fn origin_path_assert_len(&self, len: usize) -> &[u8] { unsafe{ self.z.origin_path_assert_len(len) } }
    fn prepare_buffers(&mut self) { self.z.prepare_buffers() }
    fn reserve_buffers(&mut self, path_len: usize, stack_depth: usize) { self.z.reserve_buffers(path_len, stack_depth) }
}

impl<V: Clone + Send + Sync + Unpin, A: Allocator> ZipperAbsolutePath for WriteZipperUntracked<'_, '_, V, A> {
    fn origin_path(&self) -> &[u8] { self.z.origin_path() }
    fn root_prefix_path(&self) -> &[u8] { self.z.root_prefix_path() }
}

impl <'a, V: Clone + Send + Sync + Unpin, A: Allocator> WriteZipperUntracked<'a, 'static, V, A> {
    /// See [WriteZipperUntracked::new_with_node_and_path_internal]
    #[cfg(debug_assertions)]
    pub(crate) fn new_with_node_and_cloned_path_internal_in(root_node: &'a mut TrieNodeODRc<V, A>, root_val: Option<&'a mut Option<V>>, path: &[u8], root_key_start: usize, alloc: A, tracker: Option<ZipperTracker<TrackingWrite>>) -> Self {
        let core = WriteZipperCore::<'a, 'static, V, A>::new_with_node_and_cloned_path_internal_in(root_node, root_val, path, root_key_start, alloc);
        Self { z: core, _tracker: tracker }
    }
    #[cfg(not(debug_assertions))]
    pub(crate) fn new_with_node_and_cloned_path_internal_in(root_node: &'a mut TrieNodeODRc<V, A>, root_val: Option<&'a mut Option<V>>, path: &[u8], root_key_start: usize, alloc: A) -> Self {
        let core = WriteZipperCore::<'a, 'static, V, A>::new_with_node_and_cloned_path_internal_in(root_node, root_val, path, root_key_start, alloc);
        Self { z: core }
    }
}

impl <'a, 'k, V: Clone + Send + Sync + Unpin, A: Allocator> WriteZipperUntracked<'a, 'k, V, A> {
    /// Creates a new zipper, with a path relative to a node
    #[cfg(debug_assertions)]
    pub(crate) fn new_with_node_and_path_in(root_node: &'a mut TrieNodeODRc<V, A>, root_val: Option<&'a mut Option<V>>, path: &'k [u8], root_prefix_len: usize, root_key_start: usize, alloc: A, tracker: Option<ZipperTracker<TrackingWrite>>) -> Self {
        let core = WriteZipperCore::<'a, 'k, V, A>::new_with_node_and_path_in(root_node, root_val, path, root_prefix_len, root_key_start, alloc);
        Self { z: core, _tracker: tracker }
    }
    #[cfg(not(debug_assertions))]
    pub(crate) fn new_with_node_and_path_in(root_node: &'a mut TrieNodeODRc<V, A>, root_val: Option<&'a mut Option<V>>, path: &'k [u8], root_prefix_len: usize, root_key_start: usize, alloc: A) -> Self {
        let core = WriteZipperCore::<'a, 'k, V, A>::new_with_node_and_path_in(root_node, root_val, path, root_prefix_len, root_key_start, alloc);
        Self { z: core }
    }
    /// Creates a new zipper, with a path relative to a node, assuming the path is fully-contained within
    /// the node
    ///
    /// NOTE: This method doesn't descend subnodes.  Use [WriteZipperUntracked::new_with_node_and_path] if you can't
    /// guarantee the path is within the supplied node.
    #[cfg(debug_assertions)]
    pub(crate) fn new_with_node_and_path_internal_in(root_node: &'a mut TrieNodeODRc<V, A>, root_val: Option<&'a mut Option<V>>, path: &'k [u8], root_key_start: usize, alloc: A, tracker: Option<ZipperTracker<TrackingWrite>>) -> Self {
        let core = WriteZipperCore::<'a, 'k, V, A>::new_with_node_and_path_internal_in(root_node, root_val, path, root_key_start, alloc);
        Self { z: core, _tracker: tracker }
    }
    #[cfg(not(debug_assertions))]
    pub(crate) fn new_with_node_and_path_internal_in(root_node: &'a mut TrieNodeODRc<V, A>, root_val: Option<&'a mut Option<V>>, path: &'k [u8], root_key_start: usize, alloc: A) -> Self {
        let core = WriteZipperCore::<'a, 'k, V, A>::new_with_node_and_path_internal_in(root_node, root_val, path, root_key_start, alloc);
        Self { z: core }
    }
    /// Consumes the `WriteZipperUntracked`, and returns a [ReadZipperUntracked] in its place
    ///
    /// The returned read zipper will have the same root and focus as the the consumed write zipper.
    pub fn into_read_zipper(mut self) -> ReadZipperUntracked<'a, 'static, V, A> {
        #[cfg(debug_assertions)]
        let tracker = self._tracker.take().map(|tracker| tracker.into_reader());
        let root_node = self.z.focus_stack.take_root().unwrap().into_mut().borrow();
        let root_path = &self.z.key.prefix_buf[..self.z.key.origin_path.len()];
        let descended_path = &self.z.key.prefix_buf[self.z.key.origin_path.len()..];
        let root_val = core::mem::take(&mut self.z.root_val);
        let root_val = root_val.and_then(|root_val| unsafe{ (&*root_val).as_ref() });

        #[cfg(debug_assertions)]
        let mut new_zipper = ReadZipperUntracked::new_with_node_and_cloned_path_in(root_node, root_path, root_path.len(), self.z.key.root_key_start, root_val, self.z.alloc.clone(), tracker);

        #[cfg(not(debug_assertions))]
        let mut new_zipper = ReadZipperUntracked::new_with_node_and_cloned_path_in(root_node, root_path, root_path.len(), self.z.key.root_key_start, root_val, self.z.alloc.clone());
        new_zipper.descend_to(descended_path);
        new_zipper
    }
    /// Internal method to access `WriteZipperCore` inside `WriteZipperUntracked`
    #[inline]
    pub(crate) fn core(&mut self) -> &mut WriteZipperCore<'a, 'k, V, A> {
        &mut self.z
    }
}

impl<'a, V: Clone + Send + Sync + Unpin, A: Allocator> ZipperWriting<V, A> for WriteZipperUntracked<'a, '_, V, A> {
    type ZipperHead<'z> = ZipperHead<'z, 'a, V, A> where Self: 'z;
    fn get_value_mut(&mut self) -> Option<&mut V> { self.z.get_value_mut() }
    fn get_value_or_insert(&mut self, default: V) -> &mut V { self.z.get_value_or_insert(default) }
    fn get_value_or_insert_with<F>(&mut self, func: F) -> &mut V where F: FnOnce() -> V { self.z.get_value_or_insert_with(func) }
    fn set_value(&mut self, val: V) -> Option<V> { self.z.set_value(val) }
    fn remove_value(&mut self) -> Option<V> { self.z.remove_value() }
    fn zipper_head<'z>(&'z mut self) -> Self::ZipperHead<'z> { self.z.zipper_head() }
    fn graft<Z: ZipperSubtries<V, A>>(&mut self, read_zipper: &Z) { self.z.graft(read_zipper) }
    fn graft_map(&mut self, map: BytesTrieMap<V, A>) { self.z.graft_map(map) }
    fn join<Z: ZipperSubtries<V, A>>(&mut self, read_zipper: &Z) -> AlgebraicStatus where V: Lattice { self.z.join(read_zipper) }
    fn join_map(&mut self, map: BytesTrieMap<V, A>) -> AlgebraicStatus where V: Lattice { self.z.join_map(map) }
    fn join_into<Z: ZipperSubtries<V, A> + ZipperWriting<V, A>>(&mut self, src_zipper: &mut Z) -> AlgebraicStatus where V: Lattice { self.z.join_into(src_zipper) }
    fn drop_head(&mut self, byte_cnt: usize) -> bool where V: Lattice { self.z.drop_head(byte_cnt) }
    fn insert_prefix<K: AsRef<[u8]>>(&mut self, prefix: K) -> bool { self.z.insert_prefix(prefix) }
    fn remove_prefix(&mut self, n: usize) -> bool { self.z.remove_prefix(n) }
    fn meet<Z: ZipperSubtries<V, A>>(&mut self, read_zipper: &Z) -> AlgebraicStatus where V: Lattice { self.z.meet(read_zipper) }
    fn meet_2<ZA: ZipperSubtries<V, A>, ZB: ZipperSubtries<V, A>>(&mut self, rz_a: &ZA, rz_b: &ZB) -> AlgebraicStatus where V: Lattice { self.z.meet_2(rz_a, rz_b) }
    fn subtract<Z: ZipperSubtries<V, A>>(&mut self, read_zipper: &Z) -> AlgebraicStatus where V: DistributiveLattice { self.z.subtract(read_zipper) }
    fn restrict<Z: ZipperSubtries<V, A>>(&mut self, read_zipper: &Z) -> AlgebraicStatus { self.z.restrict(read_zipper) }
    fn restricting<Z: ZipperSubtries<V, A>>(&mut self, read_zipper: &Z) -> bool { self.z.restricting(read_zipper) }
    fn remove_branches(&mut self) -> bool { self.z.remove_branches() }
    fn take_map(&mut self) -> Option<BytesTrieMap<V, A>> { self.z.take_map() }
    fn remove_unmasked_branches(&mut self, mask: ByteMask) { self.z.remove_unmasked_branches(mask) }
}

impl<V: Clone + Send + Sync + Unpin, A: Allocator> WriteZipperPriv<V, A> for WriteZipperUntracked<'_, '_, V, A> {
    fn take_focus(&mut self) -> Option<TrieNodeODRc<V, A>> { self.z.take_focus() }
    fn take_root_prefix_path(&mut self) -> Vec<u8> { self.z.take_root_prefix_path() }
    fn alloc(&self) -> A { self.z.alloc.clone() }
}

// ***---***---***---***---***---***---***---***---***---***---***---***---***---***---***---***---***---***---
// WriteZipperOwned
// ***---***---***---***---***---***---***---***---***---***---***---***---***---***---***---***---***---***---

/// A [Zipper] for editing a trie for situations where a lifetime is inconvenient
///
/// I am on the fence about whether this object has much value as part of the public API.  The only benefit
/// I see is that it saves the caller from creating a new temporary [write zipper](ZipperWriting) and re-traversing to the
/// zipper root each time, which could be a perf gain.  On the other hand, this object has higher overhead
/// than the ordinary borrowed `WriteZipper`, both at creation time as well as during use.
<<<<<<< HEAD
pub struct WriteZipperOwned<V: Clone + Send + Sync + 'static, A: Allocator + 'static = GlobalAlloc> {
    map: MaybeDangling<Box<BytesTrieMap<V, A>>>,
    // NOTE About this Box around the WriteZipperCore... The reason this is needed is for the
    // [WriteZipperOwned::into_map] method.  This box effectively provides a fence, ensuring that the
    // `&mut` references to the `map` is totally gone before we access `map`.
    // But I would like to find a zero-cost way to accomplish the same thing without the indirection.
    z: Box<WriteZipperCore<'static, 'static, V, A>>,
=======
pub struct WriteZipperOwned<V: Clone + Send + Sync + 'static> {
    map: MaybeDangling<Box<BytesTrieMap<V>>>,
    z: WriteZipperCore<'static, 'static, V>,
>>>>>>> 263b2754
}

impl<V: 'static + Clone + Send + Sync + Unpin, A: Allocator> Clone for WriteZipperOwned<V, A> {
    fn clone(&self) -> Self {
        let new_map = (**self.map).clone();
        Self::new_with_map(new_map, self.root_prefix_path())
    }
}

impl<V: Clone + Send + Sync + Unpin, A: Allocator> Zipper for WriteZipperOwned<V, A> {
    fn path_exists(&self) -> bool { self.z.path_exists() }
    fn is_value(&self) -> bool { self.z.is_value() }
    fn child_count(&self) -> usize { self.z.child_count() }
    fn child_mask(&self) -> ByteMask { self.z.child_mask() }
}

impl<V: Clone + Send + Sync + Unpin, A: Allocator> ZipperValues<V> for WriteZipperOwned<V, A> {
    fn value(&self) -> Option<&V> { self.z.get_value() }
}

impl<V: Clone + Send + Sync + Unpin, A: Allocator> ZipperForking<V> for WriteZipperOwned<V, A> {
    type ReadZipperT<'a> = ReadZipperUntracked<'a, 'a, V, A> where Self: 'a;
    fn fork_read_zipper<'a>(&'a self) -> Self::ReadZipperT<'a> {
        let rz_core = self.z.fork_read_zipper();
        Self::ReadZipperT::new_forked_with_inner_zipper(rz_core)
    }
}

impl<V: Clone + Send + Sync + Unpin, A: Allocator> ZipperSubtries<V, A> for WriteZipperOwned<V, A> {
    fn make_map(&self) -> Option<BytesTrieMap<Self::V, A>> { self.z.make_map() }
}

impl<V: Clone + Send + Sync + Unpin, A: Allocator> ZipperMoving for WriteZipperOwned<V, A> {
    fn at_root(&self) -> bool { self.z.at_root() }
    fn reset(&mut self) { self.z.reset() }
    fn path(&self) -> &[u8] { self.z.path() }
    fn val_count(&self) -> usize { self.z.val_count() }
    fn descend_to<K: AsRef<[u8]>>(&mut self, k: K) -> bool { self.z.descend_to(k) }
    fn descend_to_byte(&mut self, k: u8) -> bool { self.z.descend_to_byte(k) }
    fn descend_indexed_branch(&mut self, child_idx: usize) -> bool { self.z.descend_indexed_branch(child_idx) }
    fn descend_first_byte(&mut self) -> bool { self.z.descend_first_byte() }
    fn descend_until(&mut self) -> bool { self.z.descend_until() }
    fn to_next_sibling_byte(&mut self) -> bool { self.z.to_next_sibling_byte() }
    fn to_prev_sibling_byte(&mut self) -> bool { self.z.to_prev_sibling_byte() }
    fn ascend(&mut self, steps: usize) -> bool { self.z.ascend(steps) }
    fn ascend_byte(&mut self) -> bool { self.z.ascend_byte() }
    fn ascend_until(&mut self) -> bool { self.z.ascend_until() }
    fn ascend_until_branch(&mut self) -> bool { self.z.ascend_until_branch() }
}

impl<V: Clone + Send + Sync, A: Allocator> zipper_priv::ZipperPriv for WriteZipperOwned<V, A> {
    type V = V;
    type A = A;
    fn get_focus(&self) -> AbstractNodeRef<'_, Self::V, Self::A> { self.z.get_focus() }
    fn try_borrow_focus(&self) -> Option<&dyn TrieNode<Self::V, Self::A>> { self.z.try_borrow_focus() }
}

impl<V: Clone + Send + Sync + Unpin, A: Allocator> ZipperPathBuffer for WriteZipperOwned<V, A> {
    unsafe fn origin_path_assert_len(&self, len: usize) -> &[u8] { unsafe{ self.z.origin_path_assert_len(len) } }
    fn prepare_buffers(&mut self) { self.z.prepare_buffers() }
    fn reserve_buffers(&mut self, path_len: usize, stack_depth: usize) { self.z.reserve_buffers(path_len, stack_depth) }
}

impl<V: Clone + Send + Sync + Unpin, A: Allocator> ZipperAbsolutePath for WriteZipperOwned<V, A> {
    fn origin_path(&self) -> &[u8] { self.z.origin_path() }
    fn root_prefix_path(&self) -> &[u8] { self.z.root_prefix_path() }
}

impl <V: Clone + Send + Sync + Unpin> WriteZipperOwned<V> {
    /// Create a brand new `WriteZipperOwned` containing no paths nor values
    pub fn new() -> Self {
        BytesTrieMap::new().into_write_zipper(&[])
    }
}

impl <V: Clone + Send + Sync + Unpin, A: Allocator> WriteZipperOwned<V, A> {
    /// Create a brand new `WriteZipperOwned` containing no paths nor values
    pub fn new_in(alloc: A) -> Self {
        BytesTrieMap::new_in(alloc).into_write_zipper(&[])
    }
    /// Creates a new `WriteZipperOwned`, consuming a `map`
    pub(crate) fn new_with_map<K: AsRef<[u8]>>(map: BytesTrieMap<V, A>, path: K) -> Self {
        let path = path.as_ref();
        map.ensure_root();
        let alloc = map.alloc.clone();
        let map = MaybeDangling::new(Box::new(map));
        let root_ref = unsafe{ &mut *map.root.get() }.as_mut().unwrap();
        let root_val = match path.len() == 0 {
            true => Some(unsafe{ &mut *map.root_val.get() }),
            false => None
        };
<<<<<<< HEAD
        let core = WriteZipperCore::new_with_node_and_cloned_path_in(root_ref, root_val, &*path, path.len(), 0, alloc);
        Self { map, z: Box::new(core) }
=======
        let core = WriteZipperCore::new_with_node_and_cloned_path(root_ref, root_val, &*path, path.len(), 0);
        Self { map, z: core }
>>>>>>> 263b2754
    }
    /// Consumes the zipper and returns a map contained within the zipper
    pub fn into_map(self) -> BytesTrieMap<V, A> {
        drop(self.z);
        let map = MaybeDangling::into_inner(self.map);
        *map
    }
    /// Consumes the `WriteZipperOwned`, and returns a [ReadZipperOwned] in its place
    ///
    /// The returned read zipper will have the same root and focus as the the consumed write zipper.
    pub fn into_read_zipper(mut self) -> ReadZipperOwned<V, A> {
        let descended_path = &self.z.key.prefix_buf[self.z.key.origin_path.len()..].to_vec();
        let root_prefix_len = self.root_prefix_path().len();
        let path = self.take_root_prefix_path();
        let map = self.into_map();
        let mut new_zipper = ReadZipperOwned::new_with_map(map, &path[..root_prefix_len]);
        new_zipper.descend_to(descended_path);
        new_zipper
    }
    /// Internal method to access `WriteZipperCore` inside `WriteZipperOwned`
    pub(crate) fn core(&mut self) -> &mut WriteZipperCore<'static, 'static, V, A> {
        &mut self.z
    }
}

impl<V: Clone + Send + Sync + Unpin, A: Allocator> ZipperWriting<V, A> for WriteZipperOwned<V, A> {
    type ZipperHead<'z> = ZipperHead<'z, 'static, V, A> where Self: 'z;
    fn get_value_mut(&mut self) -> Option<&mut V> { self.z.get_value_mut() }
    fn get_value_or_insert(&mut self, default: V) -> &mut V { self.z.get_value_or_insert(default) }
    fn get_value_or_insert_with<F>(&mut self, func: F) -> &mut V where F: FnOnce() -> V { self.z.get_value_or_insert_with(func) }
    fn set_value(&mut self, val: V) -> Option<V> { self.z.set_value(val) }
    fn remove_value(&mut self) -> Option<V> { self.z.remove_value() }
    fn zipper_head<'z>(&'z mut self) -> Self::ZipperHead<'z> { self.z.zipper_head() }
    fn graft<Z: ZipperSubtries<V, A>>(&mut self, read_zipper: &Z) { self.z.graft(read_zipper) }
    fn graft_map(&mut self, map: BytesTrieMap<V, A>) { self.z.graft_map(map) }
    fn join<Z: ZipperSubtries<V, A>>(&mut self, read_zipper: &Z) -> AlgebraicStatus where V: Lattice { self.z.join(read_zipper) }
    fn join_map(&mut self, map: BytesTrieMap<V, A>) -> AlgebraicStatus where V: Lattice { self.z.join_map(map) }
    fn join_into<Z: ZipperSubtries<V, A> + ZipperWriting<V, A>>(&mut self, src_zipper: &mut Z) -> AlgebraicStatus where V: Lattice { self.z.join_into(src_zipper) }
    fn drop_head(&mut self, byte_cnt: usize) -> bool where V: Lattice { self.z.drop_head(byte_cnt) }
    fn insert_prefix<K: AsRef<[u8]>>(&mut self, prefix: K) -> bool { self.z.insert_prefix(prefix) }
    fn remove_prefix(&mut self, n: usize) -> bool { self.z.remove_prefix(n) }
    fn meet<Z: ZipperSubtries<V, A>>(&mut self, read_zipper: &Z) -> AlgebraicStatus where V: Lattice { self.z.meet(read_zipper) }
    fn meet_2<ZA: ZipperSubtries<V, A>, ZB: ZipperSubtries<V, A>>(&mut self, rz_a: &ZA, rz_b: &ZB) -> AlgebraicStatus where V: Lattice { self.z.meet_2(rz_a, rz_b) }
    fn subtract<Z: ZipperSubtries<V, A>>(&mut self, read_zipper: &Z) -> AlgebraicStatus where V: DistributiveLattice { self.z.subtract(read_zipper) }
    fn restrict<Z: ZipperSubtries<V, A>>(&mut self, read_zipper: &Z) -> AlgebraicStatus { self.z.restrict(read_zipper) }
    fn restricting<Z: ZipperSubtries<V, A>>(&mut self, read_zipper: &Z) -> bool { self.z.restricting(read_zipper) }
    fn remove_branches(&mut self) -> bool { self.z.remove_branches() }
    fn take_map(&mut self) -> Option<BytesTrieMap<V, A>> { self.z.take_map() }
    fn remove_unmasked_branches(&mut self, mask: ByteMask) { self.z.remove_unmasked_branches(mask) }
}

impl<V: Clone + Send + Sync + Unpin, A: Allocator> WriteZipperPriv<V, A> for WriteZipperOwned<V, A> {
    fn take_focus(&mut self) -> Option<TrieNodeODRc<V, A>> { self.z.take_focus() }
    fn take_root_prefix_path(&mut self) -> Vec<u8> { self.z.take_root_prefix_path() }
    fn alloc(&self) -> A { self.z.alloc.clone() }
}

// ***---***---***---***---***---***---***---***---***---***---***---***---***---***---***---***---***---***---
// WriteZipperCore (the actual implementation)
// ***---***---***---***---***---***---***---***---***---***---***---***---***---***---***---***---***---***---

//GOAT: Discussion on whether to keep rooted zippers, or streamline the WriteZipper code
//UPDATE: this discussion is moot if we decide all WriteZippers can update their roots
//RESOLVED: WriteZippers are able to manipulate root values.  There is also now a root value on the map itself
//
// * Arguments for keeping rooted WriteZippers
//  - A. An API that allows `let mut z = map.write_zipper_at_path()` folowed by `z.set_value` is convenient and
//    easy to explain.  Non-rooted zippers can't set values at their root.
//
//  - B. A non-rooted WriteZipper cannot modify its parent node, which means it cannot upgrade its root node
//    which means the root node needs to be able to accomodate any onward path, which means it needs to be
//    a DenseNode or similar.  This may mean unnuecessary node upgrading, for example at the root of a map;
//    ultimately this eats into the utility of light-weight maps.
//
//  - C. We'd need to reimplement the `PathMap::some_write_method` write methods to operate directly on the map nodes, rather
//    than do it via a temporarily-created WriteZipper
//
// * Arguments for streamlining
//  - A'. The convenient API isn't possible much of the time anyway, because a WriteZipper at the PathMap's
//    root, or a WriteZipper created via `write_zipper_at_exclusive_path` can never be rooted.  And therefore
//    it may be better to just say "WriteZippers cannot modify values at their root", instead of saying:
//    "WriteZipper created with... modify values at their root".
//
//  - B'. Obviously cutting branches and streamlining the WriteZipper code
//
//  - C'. The code that fixes up a zipper (WriteZipper::mend_root) is pure waste if the zipper is temporary;
//    e.g. just part of the implementation of `PathMap::some_write_method`
//

/// The core implementation of WriteZipper
pub(crate) struct WriteZipperCore<'a, 'k, V: Clone + Send + Sync, A: Allocator> {
    pub(crate) key: KeyFields<'k>,

    pub(crate) root_val: Option<*mut Option<V>>,

    /// The stack of node references.  We need a "rooted" Vec in case we need to upgrade the node at the root of the zipper
<<<<<<< HEAD
    pub(crate) focus_stack: MutCursorRootedVec<'a, &'a mut TrieNodeODRc<V, A>, dyn TrieNode<V, A> + 'static>,

    pub(crate) alloc: A,
=======
    pub(crate) focus_stack: MutCursorRootedVec<'a, WZNodePtr<'a, V>, dyn TrieNode<V> + 'static>,
}

unsafe impl<V: Clone + Send + Sync> Send for WriteZipperCore<'_, '_, V> {}
unsafe impl<V: Clone + Send + Sync> Sync for WriteZipperCore<'_, '_, V> {}

/// Internal type to adapt to the needs of [MutCursorRootedVec].  Should only be used inside WriteZipper
pub(crate) struct WZNodePtr<'a, V>(*mut TrieNodeODRc<V>, core::marker::PhantomData<&'a mut V>);

impl<'a, V> WZNodePtr<'a, V> {
    fn new(node_ref: &'a mut TrieNodeODRc<V>) -> Self {
        Self(node_ref, PhantomData)
    }
    fn into_mut(self) -> &'a mut TrieNodeODRc<V> {
        unsafe{ &mut *self.0 }
    }
}

impl<'a, V> DerefMut for WZNodePtr<'a, V> {
    fn deref_mut(&mut self) -> &mut Self::Target {
        unsafe{ &mut *self.0 }
    }
}
impl<'a, V> Deref for WZNodePtr<'a, V> {
    type Target = TrieNodeODRc<V>;
    fn deref(&self) -> &Self::Target {
        unsafe{ &*self.0 }
    }
>>>>>>> 263b2754
}
unsafe impl<V> stable_deref_trait::StableDeref for WZNodePtr<'_, V> {}

/// The part of the zipper that contains the path and key-related fields.  So it can be borrowed separately
///
/// For a more complete description of the meaning of the fields, see [read_zipper_core::ReadZipperCore::new_with_node_and_path]
//
//TODO: We may want to unify this object with the ReadZipper's fields now that they do exactly the same thing, but the ReadZipper
// stores a single Vec for nodes and path indices, where the WriteZipper has them separate.
pub(crate) struct KeyFields<'path> {
    /// The zipper's root prefix path
    pub(crate) origin_path: SliceOrLen<'path>,
    /// The index into `origin_path` of the start of the root node's key
    pub(crate) root_key_start: usize,
    /// Stores the entire path, including the bytes from origin_path
    pub(crate) prefix_buf: Vec<u8>,
    /// Stores the lengths for each successive node's key
    pub(crate) prefix_idx: Vec<usize>,
}

impl<V: Clone + Send + Sync + Unpin, A: Allocator> Zipper for WriteZipperCore<'_, '_, V, A> {
    fn path_exists(&self) -> bool {
        let key = self.key.node_key();
        if key.len() > 0 {
            self.focus_stack.top().unwrap().node_contains_partial_key(key)
        } else {
            true
        }
    }
    fn is_value(&self) -> bool {
        self.focus_stack.top().unwrap().node_contains_val(self.key.node_key())
    }
    fn child_count(&self) -> usize {
        let focus_node = self.focus_stack.top().unwrap();
        node_count_branches_recursive(focus_node, self.key.node_key())
    }
    fn child_mask(&self) -> ByteMask {
        let focus_node = self.focus_stack.top().unwrap();
        let node_key = self.key.node_key();
        if node_key.len() == 0 {
            return focus_node.node_branches_mask(b"")
        }
        match focus_node.node_get_child(node_key) {
            Some((consumed_bytes, child_node)) => {
                let child_node = child_node.borrow();
                if node_key.len() >= consumed_bytes {
                    child_node.node_branches_mask(&node_key[consumed_bytes..])
                } else {
                    ByteMask::EMPTY
                }
            },
            None => focus_node.node_branches_mask(node_key)
        }
    }
}

impl<V: Clone + Send + Sync + Unpin, A: Allocator> ZipperForking<V> for WriteZipperCore<'_, '_, V, A> {
    type ReadZipperT<'a> = crate::zipper::read_zipper_core::ReadZipperCore<'a, 'a, V, A> where Self: 'a;
    fn fork_read_zipper<'a>(&'a self) -> Self::ReadZipperT<'a> {
        let new_root_val = self.get_value();
        let path = self.origin_path();

        read_zipper_core::ReadZipperCore::new_with_node_and_path_in(self.focus_stack.top().unwrap(), path, path.len(), self.key.node_key_start(), new_root_val, self.alloc.clone())
    }
}

impl<V: Clone + Send + Sync + Unpin, A: Allocator> WriteZipperCore<'_, '_, V, A> {
    fn make_map(&self) -> Option<BytesTrieMap<V, A>> {
        #[cfg(not(feature = "graft_root_vals"))]
        let root_val = None;
        #[cfg(feature = "graft_root_vals")]
        let root_val = self.get_value().cloned();

        let root_node = self.get_focus().into_option();
        if root_node.is_some() || root_val.is_some() {
            Some(BytesTrieMap::new_with_root_in(root_node, root_val, self.alloc.clone()))
        } else {
            None
        }
    }
}

impl<V: Clone + Send + Sync + Unpin, A: Allocator> ZipperMoving for WriteZipperCore<'_, '_, V, A> {
    #[inline]
    fn at_root(&self) -> bool {
        self.key.prefix_buf.len() <= self.key.origin_path.len()
    }

    fn reset(&mut self) {
        self.focus_stack.to_bottom();
        self.key.prefix_buf.truncate(self.key.origin_path.len());
        self.key.prefix_idx.clear();
    }

    fn path(&self) -> &[u8] {
        if self.key.prefix_buf.len() > 0 {
            &self.key.prefix_buf[self.key.origin_path.len()..]
        } else {
            &[]
        }
    }

    fn val_count(&self) -> usize {
        let focus = self.get_focus();
        if focus.is_none() {
            0
        } else {
            val_count_below_root(focus.borrow()) + (self.is_value() as usize)
        }
    }
    fn descend_to<K: AsRef<[u8]>>(&mut self, k: K) -> bool {
        let key = k.as_ref();
        self.key.prepare_buffers();
        self.key.prefix_buf.extend(key);
        self.descend_to_internal();
        let node_key = self.key.node_key();
        if node_key.len() > 0 {
            self.focus_stack.top().unwrap().node_contains_partial_key(node_key)
        } else {
            true
        }
    }

    fn ascend(&mut self, mut steps: usize) -> bool {
        loop {
            if self.key.node_key().len() == 0 {
                self.ascend_across_nodes();
            }
            if steps == 0 {
                return true
            }
            if self.at_root() {
                return false
            }
            debug_assert!(self.key.node_key().len() > 0);
            let cur_jump = steps.min(self.key.excess_key_len());
            self.key.prefix_buf.truncate(self.key.prefix_buf.len() - cur_jump);
            steps -= cur_jump;
        }
    }

    fn ascend_until(&mut self) -> bool {
        if self.at_root() {
            return false;
        }
        loop {
            self.ascend_within_node();
            if self.at_root() {
                return true;
            }
            if self.key.node_key().len() == 0 {
                self.ascend_across_nodes();
            }
            if self.child_count() > 1 || self.is_value() {
                break;
            }
        }
        debug_assert!(self.key.node_key().len() > 0); //We should never finish with a zero-length node-key
        true
    }

    fn ascend_until_branch(&mut self) -> bool {
        if self.at_root() {
            return false;
        }
        loop {
            self.ascend_within_node();
            if self.at_root() {
                return true;
            }
            if self.key.node_key().len() == 0 {
                self.ascend_across_nodes();
            }
            if self.child_count() > 1 {
                break;
            }
        }
        debug_assert!(self.key.node_key().len() > 0); //We should never finish with a zero-length node-key
        true
    }
}

impl<'a, 'k, V: Clone + Send + Sync, A: Allocator> zipper_priv::ZipperPriv for WriteZipperCore<'a, 'k, V, A> {
    type V = V;
    type A = A;
    fn get_focus(&self) -> AbstractNodeRef<'_, Self::V, Self::A> {
        self.focus_stack.top().unwrap().get_node_at_key(self.key.node_key())
    }
    fn try_borrow_focus(&self) -> Option<&dyn TrieNode<Self::V, Self::A>> {
        let node_key = self.key.node_key();
        if node_key.len() == 0 {
            Some(self.focus_stack.top().unwrap())
        } else {
            match self.focus_stack.top().unwrap().node_get_child(node_key) {
                Some((consumed_bytes, child_node)) => {
                    let child_node = child_node.borrow();
                    debug_assert_eq!(consumed_bytes, node_key.len());
                    Some(child_node)
                },
                None => None
            }
        }
    }
}

impl<V: Clone + Send + Sync + Unpin, A: Allocator> ZipperAbsolutePath for WriteZipperCore<'_, '_, V, A> {
    fn origin_path(&self) -> &[u8] {
        self.key.origin_path()
    }
    fn root_prefix_path(&self) -> &[u8] {
        self.key.root_prefix_path()
    }
}

impl<'a, 'k, V: Clone + Send + Sync + Unpin, A: Allocator> ZipperPathBuffer for WriteZipperCore<'a, 'k, V, A> {
    unsafe fn origin_path_assert_len(&self, len: usize) -> &[u8] {
        if self.key.prefix_buf.capacity() > 0 {
            assert!(len <= self.key.prefix_buf.capacity());
            unsafe{ core::slice::from_raw_parts(self.key.prefix_buf.as_ptr(), len) }
        } else {
            assert!(len <= self.key.origin_path.len());
            unsafe{ &self.key.origin_path.as_slice_unchecked() }
        }
    }
    fn prepare_buffers(&mut self) { self.key.prepare_buffers() }
    fn reserve_buffers(&mut self, path_len: usize, stack_depth: usize) { self.key.reserve_buffers(path_len, stack_depth) }
}

impl <'a, V: Clone + Send + Sync + Unpin, A: Allocator> WriteZipperCore<'a, 'static, V, A> {
    pub(crate) fn new_with_node_and_cloned_path_in(root_node: &'a mut TrieNodeODRc<V, A>, root_val: Option<&'a mut Option<V>>, path: &[u8], root_prefix_len: usize, root_key_start: usize, alloc: A) -> Self {
        let (key, node) = node_along_path_mut(root_node, &path[root_key_start..], true);

        let new_root_key_start = root_prefix_len - key.len();
        Self::new_with_node_and_cloned_path_internal_in(node, root_val, path, new_root_key_start, alloc)
    }
    /// See [WriteZipperUntracked::new_with_node_and_path_internal]
<<<<<<< HEAD
    pub(crate) fn new_with_node_and_cloned_path_internal_in(root_node: &'a mut TrieNodeODRc<V, A>, root_val: Option<&'a mut Option<V>>, path: &[u8], root_key_start: usize, alloc: A) -> Self {
        let mut focus_stack = MutCursorRootedVec::new(root_node);
=======
    pub(crate) fn new_with_node_and_cloned_path_internal(root_node: &'a mut TrieNodeODRc<V>, root_val: Option<&'a mut Option<V>>, path: &[u8], root_key_start: usize) -> Self {
        let mut focus_stack = MutCursorRootedVec::new(WZNodePtr::new(root_node));
>>>>>>> 263b2754
        focus_stack.advance_from_root_twostep(|root| Some(root), |root| Some(root.make_mut()));
        debug_assert!((path.len()-root_key_start == 0) != (root_val.is_none())); //We must have either a node_path or a root_val, but never both
        Self {
            key: KeyFields::new_cloned_path(path, root_key_start),
            root_val: root_val.map(|val| val as *mut Option<V>),
            focus_stack,
            alloc,
        }
    }
}

impl <'a, 'path, V: Clone + Send + Sync + Unpin, A: Allocator> WriteZipperCore<'a, 'path, V, A> {
    /// Creates a new zipper, with a path relative to a node
    pub(crate) fn new_with_node_and_path_in(root_node: &'a mut TrieNodeODRc<V, A>, root_val: Option<&'a mut Option<V>>, path: &'path [u8], root_prefix_len: usize, root_key_start: usize, alloc: A) -> Self {
        let (key, node) = node_along_path_mut(root_node, &path[root_key_start..], true);

        let new_root_key_start = root_prefix_len - key.len();
        Self::new_with_node_and_path_internal_in(node, root_val, path, new_root_key_start, alloc)
    }
    /// See [WriteZipperUntracked::new_with_node_and_path_internal]
<<<<<<< HEAD
    pub(crate) fn new_with_node_and_path_internal_in(root_node: &'a mut TrieNodeODRc<V, A>, root_val: Option<&'a mut Option<V>>, path: &'path [u8], root_key_start: usize, alloc: A) -> Self {
        let mut focus_stack = MutCursorRootedVec::new(root_node);
=======
    pub(crate) fn new_with_node_and_path_internal(root_node: &'a mut TrieNodeODRc<V>, root_val: Option<&'a mut Option<V>>, path: &'path [u8], root_key_start: usize) -> Self {
        let mut focus_stack = MutCursorRootedVec::new(WZNodePtr::new(root_node));
>>>>>>> 263b2754
        focus_stack.advance_from_root_twostep(|root| Some(root), |root| Some(root.make_mut()));
        debug_assert!((path.len()-root_key_start == 0) != (root_val.is_none())); //We must have either a node_path or a root_val, but never both
        Self {
            key: KeyFields::new(path, root_key_start),
            root_val: root_val.map(|val| val as *mut Option<V>),
            focus_stack,
            alloc,
        }
    }

    /// Internal method to borrow the node at the zipper's focus, splitting the node if necessary
    pub(crate) fn splitting_borrow_focus(&mut self) -> (&dyn TrieNode<V, A>, Option<&V>) {
        let self_ptr: *mut Self = self;
        let node = match (*self).try_borrow_focus() {
            Some(root) => root,
            None => {
                //SAFETY: This is another "We need Polonius" case.  We're finished with the borrow if we get here.
                let self_ref = unsafe{ &mut *self_ptr };
                self_ref.split_at_focus();
                (*self).try_borrow_focus().unwrap()
            },
        };
        let val = self.get_value();
        (node, val)
    }

    /// Internal method to ensure the focus begins at its own node, splitting the node if necessary
    pub(crate) fn split_at_focus(&mut self) {
        let alloc = self.alloc.clone();
        let sub_branch_added = self.in_zipper_mut_static_result(
            |node, key| {
                let new_node = if let Some(remaining) = node.take_node_at_key(key) {
                    remaining
                } else {
                    #[cfg(not(feature = "all_dense_nodes"))]
                    {
                        TrieNodeODRc::new_in(crate::line_list_node::LineListNode::new_in(alloc.clone()), alloc)
                    }
                    #[cfg(feature = "all_dense_nodes")]
                    {
                        TrieNodeODRc::new_in(crate::dense_byte_node::DenseByteNode::new_in(alloc.clone()), alloc)
                    }
                };
                node.node_set_branch(key, new_node)
            },
            |_, _| true);
        if sub_branch_added {
            self.mend_root();
            self.descend_to_internal();
        }
    }

    /// Internal method to re-borrow a WriteZipperCore without the `'path` lifetime
    fn as_static_path_zipper(&mut self) -> &mut WriteZipperCore<'a, 'static, V, A> {
        self.prepare_buffers();
        debug_assert!(!self.key.origin_path.is_slice() || self.key.origin_path.len() == 0);
        unsafe{ &mut *(self as *mut WriteZipperCore<V, A>).cast() }
    }

    //GOAT, the concept of a regularized zipper might not be very useful for WriteZippers, so I may be able to delete this code
    // /// Ensures the zipper is in its regularized form
    // ///
    // /// Unlike a ReadZipper, a WriteZipper's regularized form is holding the parent node at the top of the
    // /// `focus_stack`, where `node_key()` contains the key necesary to access the zipper's focus.  The
    // /// reason is because the most common and expensive operations in a ReadZipper are moves and iteration,
    // /// while the most common operations in a WriteZipper are sets and grafts.  Therefore the regularized
    // /// form is the closest to what's needed to perform those ops
    // ///
    // /// Therefore, `node_key().len() == 0` is usually deregularized.
    // ///
    // /// There is a special case, however, when the `focus_stack.top()` is the zipper's root node.  A
    // /// "thread-safe" WriteZipper must be able to function without accessing the parent node, because
    // /// the parent node may be shared among multiple zippers.
    // #[inline]
    // fn is_regularized(&self) -> bool {
    //     let key_start = self.key.node_key_start();
    //     self.key.prefix_buf.len() > key_start || self.at_root()
    // }

    /// See [WriteZipper::get_value]
    pub fn get_value(&self) -> Option<&V> {
        let node_key = self.key.node_key();
        if node_key.len() > 0 {
            self.focus_stack.top().unwrap().node_get_val(node_key)
        } else {
            debug_assert!(self.at_root());
            self.root_val.as_ref().and_then(|val| unsafe{&**val}.as_ref())
        }
    }
    /// See [WriteZipper::get_value_mut]
    pub fn get_value_mut(&mut self) -> Option<&mut V> {
        let node_key = self.key.node_key();
        if node_key.len() > 0 {
            self.focus_stack.top_mut().unwrap().node_get_val_mut(node_key)
        } else {
            debug_assert!(self.at_root());
            self.root_val.as_mut().and_then(|val| unsafe{&mut **val}.as_mut())
        }
    }
    /// See [WriteZipper::get_value_or_insert]
    pub fn get_value_or_insert(&mut self, default: V) -> &mut V {
        let created_subnode = self.in_zipper_mut_static_result(
            |node, key| {
                if !node.node_contains_val(key) {
                    node.node_set_val(key, default).map(|(_old_val, created_subnode)| created_subnode)
                } else {
                    Ok(false)
                }
            },
            |_, _| true);
        if created_subnode {
            self.mend_root();
            self.descend_to_internal();
        }
        self.get_value_mut().unwrap()
    }
    /// See [WriteZipper::get_value_or_insert_with]
    pub fn get_value_or_insert_with<F>(&mut self, func: F) -> &mut V
        where F: FnOnce() -> V
    {
        let created_subnode = self.in_zipper_mut_static_result(
            |node, key| {
                if !node.node_contains_val(key) {
                    node.node_set_val(key, func()).map(|(_old_val, created_subnode)| created_subnode)
                } else {
                    Ok(false)
                }
            },
            |_, _| true);
        if created_subnode {
            self.mend_root();
            self.descend_to_internal();
        }
        self.get_value_mut().unwrap()
    }
    /// See [WriteZipper::set_value]
    pub fn set_value(&mut self, val: V) -> Option<V> {
        if self.key.node_key().len() == 0 {
            debug_assert!(self.at_root());
            let root_val_ref = self.root_val.as_mut().unwrap();
            let mut temp_val = Some(val);
            core::mem::swap(unsafe{&mut **root_val_ref}, &mut temp_val);
            return temp_val
        }
        let (old_val, created_subnode) = self.in_zipper_mut_static_result(
            |node, remaining_key| node.node_set_val(remaining_key, val),
            |_new_leaf_node, _remaining_key| (None, false));
        if created_subnode {
            self.mend_root();
            self.descend_to_internal();
        }
        old_val
    }
    /// See [WriteZipper::remove_value]
    pub fn remove_value(&mut self) -> Option<V> {
        if self.key.node_key().len() == 0 {
            debug_assert!(self.at_root());
            let root_val_ref = self.root_val.as_mut().unwrap();
            return core::mem::take(unsafe{&mut **root_val_ref})
        }
        let focus_node = self.focus_stack.top_mut().unwrap();
        if let Some(result) = focus_node.node_remove_val(self.key.node_key()) {
            if focus_node.node_is_empty() {
                self.prune_path();
            }
            Some(result)
        } else {
            None
        }
    }
    /// See [WriteZipper::zipper_head]
    pub fn zipper_head<'z>(&'z mut self) -> ZipperHead<'z, 'a, V, A> {
        self.key.prepare_buffers();
        ZipperHead::new_borrowed(self.as_static_path_zipper())
    }
    /// Consumes the WriteZipper, returning a ZipperHead
    ///
    /// NOTE: Currently this is an internal-only method to enable the [PathMap::zipper_head] method,
    /// although it might be convenient to expose it publicly.  We'd need to make sure the ZipperHead could
    /// carry along the tracker.
    /// UPDATE: No!!!  We definitely don't want to make this method public because a WriteZipperOwned's
    /// WriteZipperCore must never be separated from the fields that back its root (map, etc.).  and also
    /// it should not be separated from its tracker.  So in general it's a very bad idea to consume a
    /// WriteZipperCore without also consuming the object that contains it.
    pub(crate) fn into_zipper_head(self) -> ZipperHead<'a, 'a, V, A> where 'path: 'static {
        //NOTE, we are assuming this method is called from [PathMap::zipper_head] on a freshly-created
        // WriteZipper at the map root.  Is there is an associated path, we need to call `prepare_buffers`,
        // just like [WriteZipper::zipper_head] does above.
        debug_assert_eq!(self.key.node_key().len(), 0);
        ZipperHead::new_owned(self)
    }
    /// See [WriteZipper::graft]
    pub fn graft<Z: ZipperSubtries<V, A>>(&mut self, read_zipper: &Z) {
        self.graft_internal(read_zipper.get_focus().into_option());

        #[cfg(feature = "graft_root_vals")]
        let _ = match read_zipper.value() {
            Some(src_val) => self.set_value(src_val.clone()),
            None => self.remove_value()
        };
    }
    /// See [WriteZipper::graft_map]
    pub fn graft_map(&mut self, map: BytesTrieMap<V, A>) {
        let (src_root_node, src_root_val) = map.into_root();
        self.graft_internal(src_root_node);

        #[cfg(not(feature = "graft_root_vals"))]
        let _ = src_root_val;
        #[cfg(feature = "graft_root_vals")]
        let _ = match src_root_val {
            Some(src_val) => self.set_value(src_val),
            None => self.remove_value()
        };
    }
    /// See [WriteZipper::join]
    pub fn join<Z: ZipperSubtries<V, A>>(&mut self, read_zipper: &Z) -> AlgebraicStatus where V: Lattice {
        let src = read_zipper.get_focus();
        let self_focus = self.get_focus();
        if src.is_none() {
            if self_focus.is_none() {
                return AlgebraicStatus::None
            } else {
                return AlgebraicStatus::Identity
            }
        }
        match self_focus.try_borrow() {
            Some(self_node) => {
                match self_node.pjoin_dyn(src.borrow()) {
                    AlgebraicResult::Element(joined) => {
                        self.graft_internal(Some(joined));
                        AlgebraicStatus::Element
                    }
                    AlgebraicResult::Identity(mask) => {
                        if mask & SELF_IDENT > 0 {
                            AlgebraicStatus::Identity
                        } else {
                            debug_assert!(mask & COUNTER_IDENT > 0);
                            self.graft_internal(src.into_option());
                            AlgebraicStatus::Element
                        }
                    },
                    AlgebraicResult::None => {
                        self.graft_internal(None);
                        AlgebraicStatus::None
                    }
                }
            },
            None => { self.graft_internal(src.into_option()); AlgebraicStatus::Element }
        }
    }
    /// See [WriteZipper::join_map]
    pub fn join_map(&mut self, map: BytesTrieMap<V, A>) -> AlgebraicStatus where V: Lattice {
        let (src_root_node, src_root_val) = map.into_root();

        #[cfg(not(feature = "graft_root_vals"))]
        let _ = src_root_val;
        #[cfg(feature = "graft_root_vals")]
        let val_status = match (self.get_value_mut(), src_root_val) {
            (Some(self_val), Some(src_val)) => { self_val.join_into(src_val) },
            (None, Some(src_val)) => { self.set_value(src_val); AlgebraicStatus::Element },
            (Some(_), None) => { AlgebraicStatus::Identity },
            (None, None) => { AlgebraicStatus::None },
        };

        let self_focus = self.get_focus();
        let src = match src_root_node {
            Some(src) => src,
            None => {
                if self_focus.is_none() {
                    return AlgebraicStatus::None
                } else {
                    return AlgebraicStatus::Identity
                }
            }
        };
        let node_status = match self_focus.try_borrow() {
            Some(self_node) => {
                match self_node.pjoin_dyn(src.borrow()) {
                    AlgebraicResult::Element(joined) => {
                        self.graft_internal(Some(joined));
                        AlgebraicStatus::Element
                    },
                    AlgebraicResult::Identity(mask) => {
                        if mask & SELF_IDENT > 0 {
                            AlgebraicStatus::Identity
                        } else {
                            debug_assert!(mask & COUNTER_IDENT > 0);
                            self.graft_internal(Some(src));
                            AlgebraicStatus::Element
                        }
                    },
                    AlgebraicResult::None => {
                        self.graft_internal(None);
                        AlgebraicStatus::None
                    }
                }
            },
            None => { self.graft_internal(Some(src)); AlgebraicStatus::Element }
        };

        #[cfg(not(feature = "graft_root_vals"))]
        return node_status;
        #[cfg(feature = "graft_root_vals")]
        return node_status.merge(val_status, true, true)
    }
    /// See [WriteZipper::join_into]
    pub fn join_into<Z: ZipperSubtries<V, A> + ZipperWriting<V, A>>(&mut self, src_zipper: &mut Z) -> AlgebraicStatus where V: Lattice {
        match src_zipper.take_focus() {
            None => {
                if self.get_focus().is_none() {
                    return AlgebraicStatus::None
                } else {
                    return AlgebraicStatus::Identity
                }
            },
            Some(src) => {
                match self.take_focus() {
                    Some(mut self_node) => {
                        let (status, result) = self_node.make_mut().join_into_dyn(src);
                        match result {
                            Ok(()) => self.graft_internal(Some(self_node)),
                            Err(replacement_node) => self.graft_internal(Some(replacement_node)),
                        }
                        status
                    },
                    None => {
                        self.graft_internal(Some(src));
                        AlgebraicStatus::Element
                    }
                }
            }
        }
        //GOAT!!!!!  We should prune the path at the source zipper, since we're effectively leaving behind an empty node
    }
    /// See [WriteZipper::drop_head]
    pub fn drop_head(&mut self, byte_cnt: usize) -> bool where V: Lattice {
        match self.get_focus().into_option() {
            Some(mut self_node) => {
                match self_node.make_mut().drop_head_dyn(byte_cnt) {
                    Some(new_node) => {
                        self.graft_internal(Some(new_node));
                        true
                    },
                    None => { false }
                }
            },
            None => { false }
        }
        //GOAT!!!!!  We should prune the path upstream, if we ended up removing all downstream paths
    }
    /// See [WriteZipper::insert_prefix]
    pub fn insert_prefix<K: AsRef<[u8]>>(&mut self, prefix: K) -> bool {
        let prefix = prefix.as_ref();
        match self.get_focus().into_option() {
            Some(focus_node) => {
                let prefixed = make_parents_in(prefix, focus_node, self.alloc.clone());
                self.graft_internal(Some(prefixed));
                true
            },
            None => { false }
        }
    }
    /// See [WriteZipper::remove_prefix]
    pub fn remove_prefix(&mut self, n: usize) -> bool {

        let downstream_node = self.get_focus().into_option();

        let fully_ascended = self.ascend(n);

        self.graft_internal(downstream_node);
        fully_ascended
    }
    /// See [WriteZipper::meet]
    pub fn meet<Z: ZipperSubtries<V, A>>(&mut self, read_zipper: &Z) -> AlgebraicStatus where V: Lattice {
        let src = read_zipper.get_focus();
        if src.is_none() {
            self.graft_internal(None);
            return AlgebraicStatus::None
        }
        match self.get_focus().try_borrow() {
            Some(self_node) => {
                match self_node.pmeet_dyn(src.borrow()) {
                    AlgebraicResult::Element(intersection) => {
                        self.graft_internal(Some(intersection));
                        AlgebraicStatus::Element
                    },
                    AlgebraicResult::None => {
                        self.graft_internal(None);
                        AlgebraicStatus::None
                    },
                    AlgebraicResult::Identity(mask) => {
                        if mask & SELF_IDENT > 0 {
                            AlgebraicStatus::Identity
                        } else {
                            debug_assert_eq!(mask, COUNTER_IDENT); //It's gotta be self or other
                            self.graft_internal(Some(src.into_option().unwrap()));
                            AlgebraicStatus::Element
                        }
                    },
                }
            },
            None => AlgebraicStatus::None
        }
    }
    /// See [WriteZipper::meet_2]
    pub fn meet_2<ZA: ZipperSubtries<V, A>, ZB: ZipperSubtries<V, A>>(&mut self, rz_a: &ZA, rz_b: &ZB) -> AlgebraicStatus where V: Lattice {
        let a_focus = rz_a.get_focus();
        let a = match a_focus.try_borrow() {
            Some(src) => src,
            None => {
                self.graft_internal(None);
                return AlgebraicStatus::None
            }
        };
        let b_focus = rz_b.get_focus();
        let b = match b_focus.try_borrow() {
            Some(src) => src,
            None => {
                self.graft_internal(None);
                return AlgebraicStatus::None
            }
        };
        match a.pmeet_dyn(b) {
            AlgebraicResult::Element(intersection) => {
                self.graft_internal(Some(intersection));
                AlgebraicStatus::Element
            },
            AlgebraicResult::None => {
                self.graft_internal(None);
                AlgebraicStatus::None
            },
            AlgebraicResult::Identity(mask) => {
                if mask & SELF_IDENT > 0 {
                    //GOAT, document that meet_2 will not return identify because it doesn't actually check what's in the destination
                    self.graft_internal(Some(a_focus.into_option().unwrap()));
                } else {
                    debug_assert_eq!(mask, COUNTER_IDENT); //It's gotta be a or b
                    self.graft_internal(Some(b_focus.into_option().unwrap()));
                }
                AlgebraicStatus::Element
            },
        }
    }
    /// See [WriteZipper::subtract]
    pub fn subtract<Z: ZipperSubtries<V, A>>(&mut self, read_zipper: &Z) -> AlgebraicStatus where V: DistributiveLattice {
        let src = read_zipper.get_focus();
        let self_focus = self.get_focus();
        if src.is_none() {
            if self_focus.is_none() {
                return AlgebraicStatus::None
            } else {
                return AlgebraicStatus::Identity
            }
        }
        match self_focus.try_borrow() {
            Some(self_node) => {
                match self_node.psubtract_dyn(src.borrow()) {
                    AlgebraicResult::Element(diff) => {
                        self.graft_internal(Some(diff));
                        AlgebraicStatus::Element
                    },
                    AlgebraicResult::None => {
                        self.graft_internal(None);
                        AlgebraicStatus::None
                    },
                    AlgebraicResult::Identity(mask) => {
                        debug_assert_eq!(mask, SELF_IDENT); //subtract is non-commutative
                        AlgebraicStatus::Identity
                    },
                }
            },
            None => AlgebraicStatus::None
        }
    }
    /// See [WriteZipper::restrict]
    pub fn restrict<Z: ZipperSubtries<V, A>>(&mut self, read_zipper: &Z) -> AlgebraicStatus {
        let src = read_zipper.get_focus();
        if src.is_none() {
            self.graft_internal(None);
            return AlgebraicStatus::None
        }
        match self.get_focus().try_borrow() {
            Some(self_node) => {
                match self_node.prestrict_dyn(src.borrow()) {
                    AlgebraicResult::Element(restricted) => {
                        self.graft_internal(Some(restricted));
                        AlgebraicStatus::Element
                    },
                    AlgebraicResult::None => {
                        self.graft_internal(None);
                        AlgebraicStatus::None
                    },
                    AlgebraicResult::Identity(mask) => {
                        debug_assert_eq!(mask, SELF_IDENT); //restrict is non-commutative
                        AlgebraicStatus::Identity
                    },
                }
            },
            None => AlgebraicStatus::None
        }
    }
    /// See [WriteZipper::restricting]
    pub fn restricting<Z: ZipperSubtries<V, A>>(&mut self, read_zipper: &Z) -> bool {
        let src = read_zipper.get_focus();
        if src.is_none() {
            return false
        }
        match self.get_focus().try_borrow() {
            Some(self_node) => {
                match src.borrow().prestrict_dyn(self_node) {
                    AlgebraicResult::Element(restricted) => self.graft_internal(Some(restricted)),
                    AlgebraicResult::None => self.graft_internal(None),
                    AlgebraicResult::Identity(mask) => {
                        debug_assert_eq!(mask, SELF_IDENT); //restrict is non-commutative
                        self.graft_internal(src.into_option())
                    },
                }
                true
            },
            None => false
        }
    }
    /// See [WriteZipper::remove_branches]
    pub fn remove_branches(&mut self) -> bool {
        let node_key = self.key.node_key();
        if node_key.len() > 0 {
            let focus_node = self.focus_stack.top_mut().unwrap();
            if focus_node.node_remove_all_branches(node_key) {
                if focus_node.node_is_empty() {
                    self.prune_path();
                }
                true
            } else {
                false
            }
        } else {
            debug_assert_eq!(self.focus_stack.depth(), 1);
            if self.focus_stack.top().unwrap().node_is_empty() {
                return false
            } else {
                self.focus_stack.to_root();
                let stack_root = self.focus_stack.root_mut().unwrap();
                **stack_root = TrieNodeODRc::new_allocated_in(0, 0, self.alloc.clone());
                self.focus_stack.advance_from_root_twostep(|root| Some(root), |root| Some(root.make_mut()));
                true
            }
        }
        //GOAT, is this where we want to do the upstream pruning??  I think this is the place to do it, taking a prune flag into this method,
        // because graft_internal calls here
    }
    /// See [WriteZipper::take_map]
    pub fn take_map(&mut self) -> Option<BytesTrieMap<V, A>> {
        #[cfg(not(feature = "graft_root_vals"))]
        let root_val = None;
        #[cfg(feature = "graft_root_vals")]
        let root_val = self.remove_value();

        let root_node = self.take_focus();
        //GOAT, we should prune upstream here!!

        self.get_focus().into_option();
        if root_node.is_some() || root_val.is_some() {
            Some(BytesTrieMap::new_with_root_in(root_node, root_val, self.alloc.clone()))
        } else {
            None
        }
    }
    /// See [WriteZipper::remove_unmasked_branches]
    pub fn remove_unmasked_branches(&mut self, mask: ByteMask) {
        let focus_node = self.focus_stack.top_mut().unwrap();
        let node_key = self.key.node_key();
        if node_key.len() > 0 {
            match focus_node.node_get_child_mut(node_key) {
                Some((consumed_bytes, child_node)) => {
                    if node_key.len() >= consumed_bytes {
                        child_node.make_mut().node_remove_unmasked_branches(&node_key[consumed_bytes..], mask);
                        if child_node.borrow().node_is_empty() {
                            focus_node.node_remove_all_branches(&node_key[..consumed_bytes]);
                        }
                    } else {
                        //Zipper is positioned at non-existent node.  Removing anything from nothing is nothing
                    }
                },
                None => {
                    focus_node.node_remove_unmasked_branches(node_key, mask);
                }
            }
        } else {
            focus_node.node_remove_unmasked_branches(node_key, mask);
        }
        if focus_node.node_is_empty() {
            self.prune_path();
        }
        //GOAT, this method should have a switch as to whether to prune the upstream branch or not
    }

    /// Internal method, Removes and returns the node at the zipper's focus.  This method may leave behind a dangling path
    #[inline]
    fn take_focus(&mut self) -> Option<TrieNodeODRc<V, A>> {
        let focus_node = self.focus_stack.top_mut().unwrap();
        let node_key = self.key.node_key();
        if node_key.len() == 0 {
            debug_assert!(self.at_root());
            let mut replacement_node = TrieNodeODRc::new_allocated_in(0, 0, self.alloc.clone());
            self.focus_stack.backtrack();
            let stack_root = self.focus_stack.root_mut().unwrap();
            core::mem::swap(&mut **stack_root, &mut replacement_node);
            self.focus_stack.advance_from_root_twostep(|root| Some(root), |root| Some(root.make_mut()));
            if !replacement_node.borrow().node_is_empty() {
                Some(replacement_node)
            } else {
                None
            }
        } else {
            if let Some(new_node) = focus_node.take_node_at_key(node_key) {
                if focus_node.node_is_empty() {
                    self.prune_path();
                }
                Some(new_node)
            } else {
                None
            }
        }
    }

    #[inline]
    fn take_root_prefix_path(&mut self) -> Vec<u8> {
        self.prepare_buffers();
        self.reset();
        let mut prefix_path = vec![];
        core::mem::swap(&mut self.key.prefix_buf, &mut prefix_path);

        if !self.key.origin_path.is_slice() {
            //This leaves the zipper with a potentially messed-up origin path, which is ok if we are ready to
            // drop this zipper.  If, however, we want to continue using it, we need to make a new prefix_path
            // that is initialized with the origin_path data, instead of setting it to a zero-length slice
            self.key.origin_path.set_slice(&[]);
        }
        prefix_path
    }

    /// Internal implementation of graft, and other methods that do the same thing
    #[inline]
    pub(crate) fn graft_internal(&mut self, src: Option<TrieNodeODRc<V, A>>) {
        match src {
            Some(src) => {
                debug_assert!(!src.borrow().node_is_empty());
                if self.key.node_key().len() > 0 {
                    //The focus_stack.top() is the parent node of the focus, so we'll replace its child
                    let sub_branch_added = self.in_zipper_mut_static_result(
                        |node, key| {
                            node.node_set_branch(key, src)
                        },
                        |_, _| true);
                    if sub_branch_added {
                        self.mend_root();
                        self.descend_to_internal();
                    }
                } else {
                    //The zipper is at the root, so we need to replace the root node
                    debug_assert!(self.at_root());
                    debug_assert_eq!(self.key.prefix_idx.len(), 0);
                    debug_assert_eq!(self.key.prefix_buf.len(), self.key.origin_path.len());
                    debug_assert_eq!(self.focus_stack.depth(), 1);
                    self.focus_stack.to_root();
                    let stack_root = self.focus_stack.root_mut().unwrap();
                    **stack_root = src;
                    self.focus_stack.advance_from_root_twostep(|root| Some(root), |root| Some(root.make_mut()));
                }
            },
            None => { self.remove_branches(); }
        }
    }

    /// An internal function to attempt a mutable operation on a node, and replace the node if the node needed
    /// to be upgraded
    #[inline]
    pub(crate) fn in_zipper_mut_static_result<NodeF, RetryF, R>(&mut self, node_f: NodeF, retry_f: RetryF) -> R
        where
        NodeF: FnOnce(&mut dyn TrieNode<V, A>, &[u8]) -> Result<R, TrieNodeODRc<V, A>>,
        RetryF: FnOnce(&mut dyn TrieNode<V, A>, &[u8]) -> R,
    {
        let key = self.key.node_key();
        match node_f(self.focus_stack.top_mut().unwrap(), key) {
            Ok(result) => result,
            Err(replacement_node) => {
                replace_top_node(&mut self.focus_stack, &self.key, replacement_node);
                retry_f(self.focus_stack.top_mut().unwrap(), key)
            },
        }
    }

    /// Internal method to recursively prune empty nodes from the trie, starting at the focus, and working
    /// upward until a value or branch is encountered.
    ///
    /// This method does not move the zipper, but may cause [Self::path_exists] to return `false`
    pub(crate) fn prune_path(&mut self) {
        //We need to make sure this path actually exists before trying to prune it, otherwise we may end
        // up pruning the next upstream branch by mistake
        if !self.focus_stack.top().unwrap().node_is_empty() && !self.path_exists() {
            return
        }

        //Reimplementation of KeyFields.origin_path(), to allow us to split the borrow
        let path_buf = if self.key.prefix_buf.capacity() == 0 {
            self.key.origin_path.as_slice()
        } else {
            &self.key.prefix_buf[..]
        };
        let mut temp_path = path_buf;
        let mut ascended = false;
        let mut just_popped = false;

        //This loop mirrors the behavior of `ascend_until`, popping from the node stack but leaving the path buffer alone
        loop {
            debug_assert!(temp_path.len() >= self.key.origin_path.len());
            if temp_path.len() == 0 || temp_path.len() == self.key.origin_path.len() {
                break
            }
            let node_key_start = self.key.node_key_start();
            let node_key = &temp_path[node_key_start..];

            //This mirrors the logic of `ascend_within_node`, but using our alternative path buffer
            let branch_key = self.focus_stack.top().unwrap().prior_branch_key(node_key);
            let new_len = self.key.origin_path.len().max(node_key_start + branch_key.len());
            ascended = true;
            temp_path = &temp_path[..new_len];

            //This mirrors the logic of `ascend_across_nodes`
            let node_key = &temp_path[node_key_start..];
            if node_key.len() == 0 {
                if self.key.prefix_idx.len() == 0 {
                    break;
                }
                self.focus_stack.try_backtrack_node();
                self.key.prefix_idx.pop();
                just_popped = true;
            }

            //This mirrors the logic of `child_count` and `is_value`
            let mut node_key_start = self.key.node_key_start();
            let node_key = &temp_path[node_key_start..];
            let focus_node = self.focus_stack.top().unwrap();
            if node_count_branches_recursive(focus_node, node_key) > 1 || focus_node.node_contains_val(node_key) {
                if just_popped {
                    let mut node_path = &path_buf[node_key_start..];
                    Self::descend_step_internal(&mut self.focus_stack, &mut self.key.prefix_idx, &mut node_path, &mut node_key_start);
                }
                break
            }
            just_popped = false;
        };

        //At this point, the zipper's node stack reflects the position it would be after `ascend_until`
        if ascended {
            let focus_node = self.focus_stack.top_mut().unwrap();
            let node_key_start = self.key.node_key_start();
            // We want the byte immediately after the current `node_key`
            let next_node_key_byte = &path_buf[node_key_start..temp_path.len()+1];
            let removed = focus_node.node_remove_all_branches(next_node_key_byte);

            //If we got here, we should have either removed something, or we should be at the top of the zipper
            debug_assert!(removed || self.focus_stack.depth()==1);
        }
    }

    /// Internal method that regularizes the `focus_stack` if nodes were created above the root
    #[inline]
    pub(crate) fn mend_root(&mut self) {
        if self.key.prefix_idx.len() == 0 && self.key.origin_path.len() > 1 {
            debug_assert_eq!(self.focus_stack.depth(), 1);

            let root_prefix_path = &self.key.root_prefix_path();
            let node_key_start = self.key.node_key_start();
            if node_key_start < root_prefix_path.len() {
                let root_slice = &root_prefix_path[node_key_start..];
                let root_ref = self.focus_stack.take_root().unwrap();
                let (key, node) = node_along_path_mut(root_ref.into_mut(), root_slice, true);
                if key.len() < root_slice.len() {
                    self.key.root_key_start += root_slice.len() - key.len();
                }
                self.focus_stack.replace_root(WZNodePtr::new(node));
                self.focus_stack.advance_from_root_twostep(|root| Some(root), |root| Some(root.make_mut()));
            }
        }
    }

    /// Internal method to perform the part of `descend_to` that moves the focus node
    pub(crate) fn descend_to_internal(&mut self) {

        let mut key_start = self.key.node_key_start();
        //NOTE: this is a copy of the self.key.node_key() function, but we can't borrow the whole key structure in this code
        let mut key = if self.key.prefix_buf.len() > 0 {
            &self.key.prefix_buf[key_start..]
        } else {
            unsafe{ self.key.origin_path.as_slice_unchecked() }
        };
        //Explanation: This 2 is based on the fact that a WriteZipper's focus_stack holds the parent node
        // to the focus, so we must have a `node_key` unless the zipper is at the root, and the minimum
        // `node_key` length is 1 byte
        if key.len() < 2 {
            return;
        }

        //Step until we get to the end of the key or find a leaf node
        self.focus_stack.advance_if_empty_twostep(|root| root, |root| root.make_mut());
        while Self::descend_step_internal(&mut self.focus_stack, &mut self.key.prefix_idx, &mut key, &mut key_start) { }
    }

    /// Follows the path buffer, pushing a single node onto the stack
    #[inline]
<<<<<<< HEAD
    pub(crate) fn descend_step_internal(focus_stack: &mut MutCursorRootedVec<&'a mut TrieNodeODRc<V, A>, dyn TrieNode<V, A> + 'static>, prefix_idx: &mut Vec<usize>, key: &mut &[u8], key_start: &mut usize) -> bool {
=======
    pub(crate) fn descend_step_internal(focus_stack: &mut MutCursorRootedVec<WZNodePtr<V>, dyn TrieNode<V> + 'static>, prefix_idx: &mut Vec<usize>, key: &mut &[u8], key_start: &mut usize) -> bool {
>>>>>>> 263b2754
        focus_stack.advance(|node| {
            if let Some((consumed_byte_cnt, next_node)) = node.node_get_child_mut(key) {
                if consumed_byte_cnt < key.len() {
                    *key_start += consumed_byte_cnt;
                    prefix_idx.push(*key_start);
                    *key = &key[consumed_byte_cnt..];
                    Some(next_node.make_mut())
                } else {
                    None
                }
            } else {
                None
            }
        })
    }
    /// Internal method which doesn't actually move the zipper, but ensures `self.node_key().len() > 0`
    /// WARNING, must never be called if `self.node_key().len() != 0`
    #[inline]
    fn ascend_across_nodes(&mut self) {
        debug_assert!(self.key.node_key().len() == 0);
        self.focus_stack.try_backtrack_node();
        self.key.prefix_idx.pop();
    }
    /// Internal method used to impement `ascend_until` when ascending within a node
    #[inline]
    fn ascend_within_node(&mut self) {
        let branch_key = self.focus_stack.top().unwrap().prior_branch_key(self.key.node_key());
        let new_len = self.key.origin_path.len().max(self.key.node_key_start() + branch_key.len());
        self.key.prefix_buf.truncate(new_len);
    }
}

/// An internal function to replace the node at a the top of the focus stack
#[inline]
<<<<<<< HEAD
pub(crate) fn replace_top_node<'cursor, V: Clone + Send + Sync, A: Allocator>(focus_stack: &mut MutCursorRootedVec<'cursor, &'cursor mut TrieNodeODRc<V, A>, dyn TrieNode<V, A> + 'static>,
    key: &KeyFields, replacement_node: TrieNodeODRc<V, A>)
=======
pub(crate) fn replace_top_node<'cursor, V: Clone + Send + Sync>(focus_stack: &mut MutCursorRootedVec<'cursor, WZNodePtr<'cursor, V>, dyn TrieNode<V> + 'static>,
    key: &KeyFields, replacement_node: TrieNodeODRc<V>)
>>>>>>> 263b2754
{
    focus_stack.backtrack();
    match focus_stack.top_mut() {
        Some(parent_node) => {
            let parent_key = key.parent_key();
            parent_node.node_replace_child(parent_key, replacement_node);
            focus_stack.advance(|node| node.node_get_child_mut(parent_key).map(|(_, child_node)| child_node.make_mut()));
        },
        None => {
            let stack_root = focus_stack.root_mut().unwrap();
            **stack_root = replacement_node;
            focus_stack.advance_from_root_twostep(|root| Some(root), |root| Some(root.make_mut()));
        }
    }
}

/// An internal function to replace the node at a the top of the focus stack
#[inline]
<<<<<<< HEAD
pub(crate) fn swap_top_node<'cursor, V: Clone + Send + Sync, A: Allocator, F>(focus_stack: &mut MutCursorRootedVec<'cursor, &'cursor mut TrieNodeODRc<V, A>, dyn TrieNode<V, A> + 'static>,
    key: &KeyFields, func: F, alloc: A)
    where F: FnOnce(TrieNodeODRc<V, A>) -> Option<TrieNodeODRc<V, A>>
=======
pub(crate) fn swap_top_node<'cursor, V: Clone + Send + Sync, F>(focus_stack: &mut MutCursorRootedVec<'cursor, WZNodePtr<'cursor, V>, dyn TrieNode<V> + 'static>,
    key: &KeyFields, func: F)
    where F: FnOnce(TrieNodeODRc<V>) -> Option<TrieNodeODRc<V>>
>>>>>>> 263b2754
{
    focus_stack.backtrack();
    match focus_stack.top_mut() {
        Some(parent_node) => {
            let parent_key = key.parent_key();
            let existing_node = parent_node.take_node_at_key(parent_key).unwrap();
            match func(existing_node) {
                Some(replacement_node) => { parent_node.node_set_branch(parent_key, replacement_node).unwrap(); },
                None => {},
            }
            focus_stack.advance(|node| node.node_get_child_mut(parent_key).map(|(_, child_node)| child_node.make_mut()));
        },
        None => {
            let stack_root = focus_stack.root_mut().unwrap();
<<<<<<< HEAD
            let mut temp_node = TrieNodeODRc::new_allocated_in(0, 0, alloc);
            core::mem::swap(&mut temp_node, *stack_root);
=======
            let mut temp_node = TrieNodeODRc::new_allocated(0, 0);
            core::mem::swap(&mut temp_node, &mut **stack_root);
>>>>>>> 263b2754
            match func(temp_node) {
                Some(replacement_node) => { **stack_root = replacement_node; },
                None => { },
            }
            focus_stack.advance_from_root_twostep(|root| Some(root), |root| Some(root.make_mut()));
        }
    }
}

/// Internal function to create a parent path leading up to the supplied `child_node`
#[inline]
fn make_parents_in<V: Clone + Send + Sync, A: Allocator>(path: &[u8], child_node: TrieNodeODRc<V, A>, alloc: A) -> TrieNodeODRc<V, A> {

    #[cfg(not(feature = "all_dense_nodes"))]
    {
        #[cfg(not(feature = "bridge_nodes"))]
        {
            let mut new_node = crate::line_list_node::LineListNode::new_in(alloc.clone());
            new_node.node_set_branch(path, child_node).unwrap_or_else(|_| panic!());
            TrieNodeODRc::new_in(new_node, alloc)
        }
        #[cfg(feature = "bridge_nodes")]
        {
            let new_node = crate::bridge_node::BridgeNode::new_in(path, true, child_node.into());
            TrieNodeODRc::new_in(new_node)
        }
    }

    #[cfg(feature = "all_dense_nodes")]
    {
        let mut end = child_node;
        for i in (0..path.len()).rev() {
            let mut new_node = crate::dense_byte_node::DenseByteNode::new_in(alloc.clone());
            new_node.set_child(path[i], end);
            end = TrieNodeODRc::new_in(new_node, alloc.clone());
        }
        end
    }
}

impl KeyFields<'static> {
    #[inline]
    fn new_cloned_path(path: &[u8], root_key_start: usize) -> Self {
        let prefix_buf = path.to_vec();
        Self {
            origin_path: SliceOrLen::new_owned(path.len()),
            root_key_start,
            prefix_buf,
            prefix_idx: vec![],
        }
    }
}

impl<'k> KeyFields<'k> {
    #[inline]
    fn new(path: &'k [u8], root_key_start: usize) -> Self {
        Self {
            origin_path: path.into(),
            root_key_start,
            prefix_buf: vec![],
            prefix_idx: vec![],
        }
    }
    /// Local implementation of `origin_path`
    pub(crate) fn origin_path(&self) -> &[u8] {
        if self.prefix_buf.capacity() == 0 {
            unsafe{ self.origin_path.as_slice_unchecked() }
        } else {
            &self.prefix_buf
        }
    }
    pub(crate) fn root_prefix_path(&self) -> &[u8] {
        if self.prefix_buf.capacity() > 0 {
            &self.prefix_buf[..self.origin_path.len()]
        } else {
            unsafe{ &self.origin_path.as_slice_unchecked() }
        }
    }
    /// Internal method to ensure buffers to facilitate movement of zipper are allocated and initialized
    #[inline]
    pub(crate) fn prepare_buffers(&mut self) {
        if self.prefix_buf.capacity() == 0 {
            self.reserve_buffers(EXPECTED_PATH_LEN, EXPECTED_DEPTH)
        }
    }
    #[cold]
    fn reserve_buffers(&mut self, path_len: usize, stack_depth: usize) {
        let path_len = path_len.max(self.origin_path.len());
        if self.prefix_buf.capacity() < path_len {
            let was_unallocated = self.prefix_buf.capacity() == 0;
            self.prefix_buf.reserve(path_len.saturating_sub(self.prefix_buf.len()));
            if was_unallocated {
                self.prefix_buf.extend(unsafe{ self.origin_path.as_slice_unchecked() });
            }
        }
        if self.prefix_idx.capacity() < stack_depth {
            self.prefix_idx.reserve(stack_depth.saturating_sub(self.prefix_idx.len()));
        }
    }
    /// Internal method returning the index to the key char beyond the path to the `self.focus_node`
    #[inline]
    pub(crate) fn node_key_start(&self) -> usize {
        self.prefix_idx.last().map(|i| *i).unwrap_or(self.root_key_start)
    }
    /// Internal method returning the key within the focus node
    #[inline]
    pub(crate) fn node_key(&self) -> &[u8] {
        let key_start = self.node_key_start();
        if self.prefix_buf.len() > 0 {
            &self.prefix_buf[key_start..]
        } else {
            unsafe{ &self.origin_path.as_slice_unchecked()[key_start..] }
        }
    }
    /// Internal method similar to `self.node_key().len()`, but returns the number of chars that can be
    /// legally ascended within the node, taking into account the root_key
    #[inline]
    fn excess_key_len(&self) -> usize {
        self.prefix_buf.len() - self.prefix_idx.last().map(|i| *i).unwrap_or(self.origin_path.len())
    }
    /// Internal method returning the key that leads to `self.focus_node` within the parent
    #[inline]
    pub(crate) fn parent_key(&self) -> &[u8] {
        if self.prefix_buf.len() > 0 {
            let key_start = if self.prefix_idx.len() > 1 {
                unsafe{ *self.prefix_idx.get_unchecked(self.prefix_idx.len()-2) }
            } else {
                self.root_key_start
            };
            &self.prefix_buf[key_start..self.node_key_start()]
        } else {
            unreachable!()
        }
    }
}

#[cfg(test)]
mod tests {
    use crate::ring::AlgebraicStatus;
    use crate::trie_map::*;
    use crate::utils::ByteMask;
    use crate::zipper::*;
    use crate::GlobalAlloc;

    #[test]
    fn write_zipper_set_value_test() {
        let mut map = BytesTrieMap::<usize>::new();
        let mut zipper = map.write_zipper_at_path(b"in");
        for i in 0usize..32 {
            zipper.descend_to_byte(0);
            zipper.descend_to(i.to_be_bytes());
            zipper.set_value(i);
            zipper.reset();
        }
        drop(zipper);

        // for (k, v) in map.iter() {
        //     println!("{:?} {v}", k);
        // }

        let mut zipper = map.read_zipper_at_path(b"in\0");
        for i in 0usize..32 {
            zipper.descend_to(i.to_be_bytes());
            assert_eq!(*zipper.get_value().unwrap(), i);
            zipper.reset();
        }
        drop(zipper);
    }

    #[test]
    fn write_zipper_get_or_insert_value_test() {
        let mut map = BytesTrieMap::<u64>::new();
        map.write_zipper_at_path(b"Drenths").get_value_or_insert(42);
        assert_eq!(map.get(b"Drenths"), Some(&42));

        *map.write_zipper_at_path(b"Drenths").get_value_or_insert(42) = 24;
        assert_eq!(map.get(b"Drenths"), Some(&24));

        let mut zipper = map.write_zipper_at_path(b"Drenths");
        *zipper.get_value_or_insert(42) = 0;
        assert_eq!(zipper.value(), Some(&0))
    }

    #[test]
    fn write_zipper_iter_copy_test() {
        const N: usize = 32;

        let mut map = BytesTrieMap::<usize>::new();
        let mut zipper = map.write_zipper_at_path(b"in\0");
        for i in 0..N {
            zipper.descend_to(i.to_be_bytes());
            zipper.set_value(i);
            zipper.reset();
        }
        drop(zipper);

        let zipper_head = map.zipper_head();
        {
            let mut sanity_counter = 0;
            let mut writer_z = unsafe{ zipper_head.write_zipper_at_exclusive_path_unchecked(b"out\0") };
            let mut reader_z = unsafe{ zipper_head.read_zipper_at_path_unchecked(b"in\0") };
            while let Some(val) = reader_z.to_next_get_value() {
                writer_z.descend_to(reader_z.path());
                writer_z.set_value(*val * 65536);
                writer_z.reset();
                sanity_counter += 1;
            }
            assert_eq!(sanity_counter, N);
        }
        drop(zipper_head);

        assert_eq!(map.val_count(), N*2);
        let mut in_path = b"in\0".to_vec();
        let mut out_path = b"out\0".to_vec();
        for i in 0..N {
            in_path.truncate(3);
            in_path.extend(i.to_be_bytes());
            assert_eq!(map.get(&in_path), Some(&i));
            out_path.truncate(4);
            out_path.extend(i.to_be_bytes());
            assert_eq!(map.get(&out_path), Some(&(i * 65536)));
        }
    }

    #[test]
    fn write_zipper_graft_test() {
        let a_keys = ["arrow", "bow", "cannon", "roman", "romane", "romanus", "romulus", "rubens", "ruber", "rubicon", "rubicundus", "rom'i"];
        let mut a: BytesTrieMap<i32> = a_keys.iter().enumerate().map(|(i, k)| (k, i as i32)).collect();

        let b_keys = ["ad", "d", "ll", "of", "om", "ot", "ugh", "und"];
        let b: BytesTrieMap<i32> = b_keys.iter().enumerate().map(|(i, k)| (k, (i + 1000) as i32)).collect();

        let mut wz = a.write_zipper_at_path(b"ro");
        let rz = b.read_zipper();
        wz.graft(&rz);
        drop(wz);

        //Test that the original keys were left alone, above the graft point
        assert_eq!(a.get(b"arrow").unwrap(), &0);
        assert_eq!(a.get(b"bow").unwrap(), &1);
        assert_eq!(a.get(b"cannon").unwrap(), &2);

        //Test that the pruned keys are gone
        assert_eq!(a.get(b"roman"), None);
        assert_eq!(a.get(b"romulus"), None);
        assert_eq!(a.get(b"rom'i"), None);

        //More keys after but above the graft point weren't harmed
        assert_eq!(a.get(b"rubens").unwrap(), &7);
        assert_eq!(a.get(b"ruber").unwrap(), &8);
        assert_eq!(a.get(b"rubicundus").unwrap(), &10);

        //And test that the new keys were grafted into place
        assert_eq!(a.get(b"road").unwrap(), &1000);
        assert_eq!(a.get(b"rod").unwrap(), &1001);
        assert_eq!(a.get(b"roll").unwrap(), &1002);
        assert_eq!(a.get(b"roof").unwrap(), &1003);
        assert_eq!(a.get(b"room").unwrap(), &1004);
        assert_eq!(a.get(b"root").unwrap(), &1005);
        assert_eq!(a.get(b"rough").unwrap(), &1006);
        assert_eq!(a.get(b"round").unwrap(), &1007);
    }

    #[test]
    fn write_zipper_join_test() {
        let a_keys = ["arrow", "bow", "cannon", "roman", "romane", "romanus", "romulus", "rubens", "ruber", "rubicon", "rubicundus", "rom'i"];
        let mut a: BytesTrieMap<u64> = a_keys.iter().enumerate().map(|(i, k)| (k, i as u64)).collect();
        assert_eq!(a.val_count(), 12);

        let b_keys = ["road", "rod", "roll", "roof", "room", "root", "rough", "round"];
        let b: BytesTrieMap<u64> = b_keys.iter().enumerate().map(|(i, k)| (k, (i + 1000) as u64)).collect();
        assert_eq!(b.val_count(), 8);

        let mut wz = a.write_zipper_at_path(b"ro");
        let mut rz = b.read_zipper();
        rz.descend_to(b"ro");
        wz.join(&rz);
        drop(wz);

        //Test that the original keys were left alone, above the graft point
        assert_eq!(a.val_count(), 20);
        assert_eq!(a.get(b"arrow").unwrap(), &0);
        assert_eq!(a.get(b"bow").unwrap(), &1);
        assert_eq!(a.get(b"cannon").unwrap(), &2);

        //Test that the blended downstream keys are still there
        assert_eq!(a.get(b"roman").unwrap(), &3);
        assert_eq!(a.get(b"romulus").unwrap(), &6);
        assert_eq!(a.get(b"rom'i").unwrap(), &11);

        //More keys after but above the graft point weren't harmed
        assert_eq!(a.get(b"rubens").unwrap(), &7);
        assert_eq!(a.get(b"ruber").unwrap(), &8);
        assert_eq!(a.get(b"rubicundus").unwrap(), &10);

        //And test that the new keys were grafted into place
        assert_eq!(a.get(b"road").unwrap(), &1000);
        assert_eq!(a.get(b"rod").unwrap(), &1001);
        assert_eq!(a.get(b"roll").unwrap(), &1002);
        assert_eq!(a.get(b"roof").unwrap(), &1003);
        assert_eq!(a.get(b"room").unwrap(), &1004);
        assert_eq!(a.get(b"root").unwrap(), &1005);
        assert_eq!(a.get(b"rough").unwrap(), &1006);
        assert_eq!(a.get(b"round").unwrap(), &1007);
    }

    #[test]
    fn write_zipper_join_into_test1() {
        let keys = ["a:arrow", "a:bow", "a:cannon", "a:roman", "a:romane", "a:romanus", "a:romulus", "a:rubens", "a:ruber", "a:rubicon", "a:rubicundus", "a:rom'i",
            "b:road", "b:rod", "b:roll", "b:roof", "b:room", "b:root", "b:rough", "b:round"];
        let mut map: BytesTrieMap<u64> = keys.iter().enumerate().map(|(i, k)| (k, i as u64)).collect();
        assert_eq!(map.val_count(), 20);

        assert_eq!(map.val_count(), 20);
        assert_eq!(map.get(b"a:arrow").unwrap(), &0);
        assert_eq!(map.get(b"a:bow").unwrap(), &1);
        assert_eq!(map.get(b"a:cannon").unwrap(), &2);
        assert_eq!(map.get(b"a:roman").unwrap(), &3);
        assert_eq!(map.get(b"a:romulus").unwrap(), &6);
        assert_eq!(map.get(b"a:rom'i").unwrap(), &11);
        assert_eq!(map.get(b"a:rubens").unwrap(), &7);
        assert_eq!(map.get(b"a:ruber").unwrap(), &8);
        assert_eq!(map.get(b"a:rubicundus").unwrap(), &10);
        assert_eq!(map.get(b"b:road").unwrap(), &12);
        assert_eq!(map.get(b"b:rod").unwrap(), &13);
        assert_eq!(map.get(b"b:roll").unwrap(), &14);
        assert_eq!(map.get(b"b:roof").unwrap(), &15);
        assert_eq!(map.get(b"b:room").unwrap(), &16);
        assert_eq!(map.get(b"b:root").unwrap(), &17);
        assert_eq!(map.get(b"b:rough").unwrap(), &18);
        assert_eq!(map.get(b"b:round").unwrap(), &19);

        let head = map.zipper_head();
        let mut a = head.write_zipper_at_exclusive_path(b"a:").unwrap();
        let mut b = head.write_zipper_at_exclusive_path(b"b:").unwrap();
        assert_eq!(a.val_count(), 12);
        assert_eq!(b.val_count(), 8);

        a.join_into(&mut b);
        assert_eq!(a.val_count(), 20);
        assert_eq!(b.val_count(), 0);

        drop(a);
        drop(b);
        drop(head);

        //Test the keys are where we expect them to be, and not where they should not be
        assert_eq!(map.val_count(), 20);
        assert_eq!(map.get(b"a:arrow").unwrap(), &0);
        assert_eq!(map.get(b"a:bow").unwrap(), &1);
        assert_eq!(map.get(b"a:cannon").unwrap(), &2);
        assert_eq!(map.get(b"a:roman").unwrap(), &3);
        assert_eq!(map.get(b"a:romulus").unwrap(), &6);
        assert_eq!(map.get(b"a:rom'i").unwrap(), &11);
        assert_eq!(map.get(b"a:rubens").unwrap(), &7);
        assert_eq!(map.get(b"a:ruber").unwrap(), &8);
        assert_eq!(map.get(b"a:rubicundus").unwrap(), &10);
        assert_eq!(map.get(b"a:road").unwrap(), &12);
        assert_eq!(map.get(b"a:rod").unwrap(), &13);
        assert_eq!(map.get(b"a:roll").unwrap(), &14);
        assert_eq!(map.get(b"a:roof").unwrap(), &15);
        assert_eq!(map.get(b"a:room").unwrap(), &16);
        assert_eq!(map.get(b"a:root").unwrap(), &17);
        assert_eq!(map.get(b"a:rough").unwrap(), &18);
        assert_eq!(map.get(b"a:round").unwrap(), &19);

        assert_eq!(map.get(b"b:road"), None);
        assert_eq!(map.get(b"b:round"), None);
    }

    #[test]
    fn write_zipper_meet_test1() {
        let a_keys = ["12345", "1aaaa", "1bbbb", "1cccc", "1dddd"];
        let b_keys = ["12345", "1zzzz"];
        let a: BytesTrieMap<()> = a_keys.iter().map(|k| (k, ())).collect();
        let mut b: BytesTrieMap<()> = b_keys.iter().map(|k| (k, ())).collect();

        let az = a.read_zipper();
        assert_eq!(az.val_count(), a_keys.len());

        //Test an Element result
        let mut bz = b.write_zipper();
        assert_eq!(bz.val_count(), b_keys.len());
        let result = bz.meet(&az);
        assert_eq!(result, AlgebraicStatus::Element);
        assert_eq!(bz.val_count(), 1);
        assert!(bz.descend_to("12345"));
        assert_eq!(bz.value(), Some(&()));

        //Test an Identity result
        let b_keys = ["12345"];
        let mut b: BytesTrieMap<()> = b_keys.iter().map(|k| (k, ())).collect();
        let mut bz = b.write_zipper();
        let result = bz.meet(&az);
        assert_eq!(result, AlgebraicStatus::Identity);
        assert_eq!(bz.val_count(), 1);
        assert!(bz.descend_to("12345"));
        assert_eq!(bz.value(), Some(&()));

        //Test a None result
        let a_keys = ["1aaaa", "1bbbb", "1cccc", "1dddd"];
        let a: BytesTrieMap<()> = a_keys.iter().map(|k| (k, ())).collect();
        let az = a.read_zipper();
        assert_eq!(az.val_count(), a_keys.len());
        bz.reset();
        let result = bz.meet(&az);
        assert_eq!(result, AlgebraicStatus::None);
        assert_eq!(bz.child_count(), 0);
    }

    /// This tests a ByteNode meeting a ListNode through a WriteZipper positioned above the root.  This is
    /// designed to shake out bugs in the abstract-meet function, such as the bug where the `ListNode` `self`
    /// was a perfect subset of the `DenseNode` `other`, but the `COUNTER_IDENT` flag was set in error.
    #[test]
    fn write_zipper_meet_test2() {
        let a_keys = [
            vec![193, 11],
            vec![194, 1, 0],
            vec![194, 2, 5],
            vec![194, 3, 2],
            vec![194, 5, 8],
            vec![194, 6, 4],
            vec![194, 7, 63],
            vec![194, 7, 160],
            vec![194, 7, 161],
            vec![194, 7, 162],
            vec![194, 7, 163],
            vec![194, 7, 164],
        ];
        let b_keys = [
            vec![194, 7, 163, 194, 4, 160],
            vec![194, 7, 163, 194, 7, 162],
            vec![194, 7, 163, 194, 7, 163],
            vec![194, 7, 163, 194, 8, 0],
        ];

        let a: BytesTrieMap<()> = a_keys.iter().map(|k| (k, ())).collect();
        let mut b: BytesTrieMap<()> = b_keys.iter().map(|k| (k, ())).collect();

        let rz = a.read_zipper();

        let mut wz = b.write_zipper();
        wz.descend_to([194, 7, 163]);

        //Create enough peer branches that we can be reasonably sure we're a byte node now
        // and then clean them up
        wz.descend_to([0, 0, 0, 0]);
        wz.set_value(());
        wz.ascend(4);
        wz.descend_to([1, 0, 0, 1]);
        wz.set_value(());
        wz.ascend(4);
        wz.descend_to([2, 0, 0, 2]);
        wz.set_value(());
        wz.ascend(4);
        wz.descend_to([0, 0, 0, 0]);
        wz.remove_value();
        wz.ascend(4);
        wz.descend_to([1, 0, 0, 1]);
        wz.remove_value();
        wz.ascend(4);
        wz.descend_to([2, 0, 0, 2]);
        wz.remove_value();
        wz.ascend(4);

        wz.meet(&rz);

        assert_eq!(wz.val_count(), 2);
        assert!(wz.descend_to([194, 7, 162]));
        assert!(wz.value().is_some());
        assert!(wz.ascend(3));
        assert!(wz.descend_to([194, 7, 163]));
        assert!(wz.value().is_some());
    }

    #[test]
    fn write_zipper_movement_test() {
        let keys = ["romane", "romanus", "romulus", "rubens", "ruber", "rubicon", "rubicundus", "rom'i"];
        let mut map: BytesTrieMap<u64> = keys.iter().enumerate().map(|(i, k)| (k, i as u64)).collect();

        let mut wz = map.write_zipper_at_path(b"ro");
        assert_eq!(wz.child_count(), 1);
        assert!(wz.descend_to(b"manus"));
        assert_eq!(wz.path(), b"manus");
        assert_eq!(wz.child_count(), 0);
        wz.reset();
        assert_eq!(wz.path(), b"");
        assert_eq!(wz.child_count(), 1);
        assert!(wz.descend_to(b"mulus"));
        assert_eq!(wz.path(), b"mulus");
        assert_eq!(wz.child_count(), 0);
        assert!(wz.ascend_until());
        assert_eq!(wz.path(), b"m");
        assert_eq!(wz.child_count(), 3);

        //Make sure we can't ascend above the zipper's root with ascend_until
        assert!(wz.ascend_until());
        assert_eq!(wz.path(), b"");
        assert!(!wz.ascend_until());

        //Test step-wise `ascend`
        wz.descend_to(b"manus");
        assert_eq!(wz.path(), b"manus");
        assert_eq!(wz.ascend(1), true);
        assert_eq!(wz.path(), b"manu");
        assert_eq!(wz.ascend(5), false);
        assert_eq!(wz.path(), b"");
        assert_eq!(wz.at_root(), true);
        wz.descend_to(b"mane");
        assert_eq!(wz.path(), b"mane");
        assert_eq!(wz.ascend(3), true);
        assert_eq!(wz.path(), b"m");
        assert_eq!(wz.child_count(), 3);
    }

    #[test]
    fn write_zipper_compound_join_test() {
        let mut map = BytesTrieMap::<u64>::new();

        let b_keys = ["alligator", "giraffe", "gazelle", "gadfly"];
        let b: BytesTrieMap<u64> = b_keys.iter().enumerate().map(|(i, k)| (k, i as u64)).collect();

        let mut wz = map.write_zipper();
        let mut rz = b.read_zipper();
        rz.descend_to(b"alli");
        wz.graft(&rz);
        rz.reset();
        assert_eq!(wz.join(&rz), AlgebraicStatus::Element);
        drop(wz);

        assert_eq!(map.val_count(), 5);
        let values: Vec<String> = map.iter().map(|(path, _)| String::from_utf8_lossy(&path[..]).to_string()).collect();
        assert_eq!(values, vec!["alligator", "gadfly", "gator", "gazelle", "giraffe"]);
    }

    #[test]
    fn write_zipper_remove_branches_test() {
        let keys = ["arrow", "bow", "cannon", "roman", "romane", "romanus", "romulus", "rubens", "ruber", "rubicon", "rubicundus", "rom'i",
            "abcdefghijklmnopqrstuvwxyz"];
        let mut map: BytesTrieMap<i32> = keys.iter().enumerate().map(|(i, k)| (k, i as i32)).collect();

        let mut wz = map.write_zipper_at_path(b"roman");
        wz.remove_branches();
        drop(wz);

        //Test that the original keys were left alone, above the graft point
        assert_eq!(map.get(b"arrow").unwrap(), &0);
        assert_eq!(map.get(b"bow").unwrap(), &1);
        assert_eq!(map.get(b"cannon").unwrap(), &2);
        assert_eq!(map.get(b"rom'i").unwrap(), &11);

        //Test that the value is ok
        assert_eq!(map.get(b"roman").unwrap(), &3);

        //Test that the pruned keys are gone
        assert_eq!(map.get(b"romane"), None);
        assert_eq!(map.get(b"romanus"), None);

        let mut wz = map.write_zipper();
        wz.descend_to(b"ro");
        assert!(wz.path_exists());
        wz.remove_branches();
        assert!(!wz.path_exists());
        drop(wz);

        let mut wz = map.write_zipper();
        wz.descend_to(b"abcdefghijklmnopq");
        assert!(wz.path_exists());
        assert_eq!(wz.path(), b"abcdefghijklmnopq");
        wz.remove_branches();
        assert!(!wz.path_exists());
        assert_eq!(wz.path(), b"abcdefghijklmnopq");
        drop(wz);

        assert!(!map.contains_path(b"abcdefghijklmnopq"));
        assert!(!map.contains_path(b"abc"));
    }

    #[test]
    fn write_zipper_drop_head_test1() {
        let keys = [
            "123:abc:Bob",
            "123:def:Jim",
            "123:ghi:Pam",
            "123:jkl:Sue",
            "123:dog:Bob:Fido",
            "123:cat:Jim:Felix",
            "123:dog:Pam:Bandit",
            "123:owl:Sue:Cornelius"];
        let mut map: BytesTrieMap<u64> = keys.iter().enumerate().map(|(i, k)| (k, i as u64)).collect();
        let mut wz = map.write_zipper_at_path(b"123:");

        wz.drop_head(4);
        drop(wz);

        let ref_keys: Vec<&[u8]> = vec![
            b"123:Bob",
            b"123:Bob:Fido",
            b"123:Jim",
            b"123:Jim:Felix",
            b"123:Pam",
            b"123:Pam:Bandit",
            b"123:Sue",
            b"123:Sue:Cornelius"];
        assert_eq!(map.iter().map(|(k, _v)| k).collect::<Vec<Vec<u8>>>(), ref_keys);
    }

    #[test]
    fn write_zipper_drop_head_long_key_test1() {

        //A single long key
        let key = b"12345678901234567890123456789012345678901234567890";
        let mut map: BytesTrieMap<u64> = BytesTrieMap::<u64>::new();
        map.insert(key, 42);
        for i in 0..key.len() {
            assert_eq!(map.get(&key[i..]), Some(&42));
            let mut wz = map.write_zipper();
            wz.drop_head(1);
        }

        //A slightly more complicated tree
        let keys: Vec<&[u8]> = vec![
            b"12345678901234567890123456789012345678901234567890",
            b"12345ABCDEFGHIJKLMNOPQRSTUVWXYZabcdefghijklmnopqrs",
            b"1234567890FGHIJKLMNOPQRSTUVWXYZabcdefghijklmnopqrs",
            b"123456789012345KLMNOPQRSTUVWXYZabcdefghijklmnopqrs",
            b"12345678901234567890PQRSTUVWXYZabcdefghijklmnopqrs",
            b"1234567890123456789012345UVWXYZabcdefghijklmnopqrs",
            b"123456789012345678901234567890Zabcdefghijklmnopqrs",
            b"12345678901234567890123456789012345efghijklmnopqrs",
            b"1234567890123456789012345678901234567890jklmnopqrs",
            b"123456789012345678901234567890123456789012345opqrs", ];
        let mut map: BytesTrieMap<u64> = keys.iter().enumerate().map(|(i, k)| (k, i as u64)).collect();
        for i in 0..keys[0].len() {
            assert_eq!(map.get(&keys[0][i..]), Some(&0));
            if i < 45 {
                assert_eq!(map.get(&keys[9][i..]), Some(&9));
            }
            if i > 10 {
                assert_eq!(map.val_count(), 11-(i/5));
            }
            let mut wz = map.write_zipper();
            wz.drop_head(1);
        }
    }

    #[test]
    fn write_zipper_drop_head_test2() {
        let keys: Vec<Vec<u8>> = vec![
            vec![1, 2, 4, 65, 2, 42, 237, 3, 1, 173, 165, 3, 16, 200, 213, 4, 0, 166, 47, 81, 4, 0, 167, 216, 181, 4, 6, 125, 178, 225, 4, 6, 142, 119, 117, 4, 64, 232, 214, 129, 4, 65, 128, 13, 13, 4, 65, 144],
            vec![1, 2, 4, 69, 2, 13, 183],
        ];
        let mut map: BytesTrieMap<u64> = keys.iter().enumerate().map(|(i, k)| (k, i as u64)).collect();
        let mut wz = map.write_zipper_at_path(&[1]);
        wz.drop_head(3);
        drop(wz);

        assert_eq!(map.get(&vec![1, 2, 42, 237, 3, 1, 173, 165, 3, 16, 200, 213, 4, 0, 166, 47, 81, 4, 0, 167, 216, 181, 4, 6, 125, 178, 225, 4, 6, 142, 119, 117, 4, 64, 232, 214, 129, 4, 65, 128, 13, 13, 4, 65, 144]), Some(&0));
        assert_eq!(map.get(&vec![1, 2, 13, 183]), Some(&1));
        assert_eq!(map.val_count(), 2);

        let mut map: BytesTrieMap<u64> = keys.iter().enumerate().map(|(i, k)| (k, i as u64)).collect();
        let mut wz = map.write_zipper_at_path(&[1]);
        wz.drop_head(27);
        drop(wz);

        assert_eq!(map.get(&vec![1, 178, 225, 4, 6, 142, 119, 117, 4, 64, 232, 214, 129, 4, 65, 128, 13, 13, 4, 65, 144]), Some(&0));
        assert_eq!(map.val_count(), 1);
    }

    #[test]
    fn write_zipper_drop_head_test3() {
        let keys = [[0, 0], [0, 1], [1, 0], [1, 1]];
        let mut map: BytesTrieMap<()> = keys.iter().map(|k| (k, ())).collect();
        let mut wz = map.write_zipper();

        wz.drop_head(1);
        assert_eq!(wz.val_count(), 2);

        let keys = [
            [194, 11, 87, 194, 3, 165],
            [194, 11, 87, 194, 8, 218],
            [194, 11, 87, 194, 10, 156],
            [194, 11, 87, 194, 13, 138],
            [194, 11, 87, 194, 21, 128],
            [194, 11, 87, 194, 21, 132],
            [194, 17, 239, 194, 3, 165],
            [194, 17, 239, 194, 8, 218],
            [194, 17, 239, 194, 10, 156],
            [194, 17, 239, 194, 13, 138],
            [194, 17, 239, 194, 21, 128],
            [194, 17, 239, 194, 21, 132],
        ];

        let mut b: BytesTrieMap<()> = keys.iter().map(|k| (k, ())).collect();
        let mut wz = b.write_zipper();

        wz.drop_head(3);
        assert_eq!(wz.val_count(), 6);
    }

    #[test]
    fn write_zipper_drop_head_test4() {
        let paths = [
            vec![0, 1, 0, 1, 2, 1, 6, 1, 8, 1, 12, 1, 16],
            vec![0, 1, 1, 1, 0, 2, 16, 224, 3, 0, 240, 0],
            vec![0, 1, 1, 1, 0, 3, 2, 255, 208, 4, 0, 255],
            vec![0, 1, 1, 1, 1, 1, 1, 1, 1, 1, 1, 1, 1, 1, 1],
            vec![0, 1, 1, 1, 2, 1, 4, 1, 12, 1, 40, 1, 116],
            vec![0, 1, 2, 1, 0, 1, 0, 2, 0, 128, 1, 0, 2, 1],
            vec![0, 1, 2, 1, 10, 1, 11, 1, 100, 2, 3, 233, 2],
            vec![0, 1, 3, 1, 21, 1, 22, 1, 23, 1, 24, 1, 25],
        ];
        let mut map: BytesTrieMap<()> = paths.iter().map(|k| (k, ())).collect();

        let mut wz = map.write_zipper();
        wz.descend_to([0, 1]);
        wz.drop_head(1);
        assert_eq!(wz.val_count(), 8);
    }

    #[test]
    fn write_zipper_drop_head_test5() {
        let paths = [
            vec![193, 191, 193, 193, 191],
            vec![193, 191, 193, 194, 12, 28],
            vec![193, 191, 193, 194, 18, 9],
            vec![193, 191, 194, 193, 191],
            vec![193, 191, 194, 194, 12, 28],
            vec![193, 191, 194, 194, 15, 47],
            vec![193, 191, 194, 194, 18, 9],
        ];
        let mut map: BytesTrieMap<()> = paths.iter().map(|k| (k, ())).collect();

        let mut wz = map.write_zipper();
        wz.descend_to([193, 191]);
        wz.drop_head(1);
        assert_eq!(wz.val_count(), 4);
    }

    #[test]
    fn write_zipper_insert_prefix_test() {
        let keys = [
            "123:Bob:Fido",
            "123:Jim:Felix",
            "123:Pam:Bandit",
            "123:Sue:Cornelius"];
        let mut map: BytesTrieMap<u64> = keys.iter().enumerate().map(|(i, k)| (k, i as u64)).collect();
        let mut wz = map.write_zipper_at_path(b"123:");

        wz.insert_prefix(b"pet:");
        drop(wz);

        // let paths: Vec<String> = map.iter().map(|(k, _)| String::from_utf8_lossy(&k[..]).to_string()).collect();
        let ref_keys: Vec<&[u8]> = vec![
            b"123:pet:Bob:Fido",
            b"123:pet:Jim:Felix",
            b"123:pet:Pam:Bandit",
            b"123:pet:Sue:Cornelius"];
        assert_eq!(map.iter().map(|(k, _v)| k).collect::<Vec<Vec<u8>>>(), ref_keys);

        // Test that drop_head undoes insert_prefix
        let mut wz = map.write_zipper();
        wz.insert_prefix(b"people:");
        //let paths: Vec<String> = map.iter().map(|(k, _)| String::from_utf8_lossy(&k[..]).to_string()).collect();
        wz.drop_head(b"people:".len());
        drop(wz);

        assert_eq!(map.iter().map(|(k, _v)| k).collect::<Vec<Vec<u8>>>(), ref_keys);
    }

    #[test]
    fn write_zipper_remove_prefix_test() {
        let keys = [
            "123:Bob.Fido",
            "123:Jim.Felix",
            "123:Pam.Bandit",
            "123:Sue.Cornelius"];

        //Test where we don't bottom-out the zipper
        let mut map: BytesTrieMap<u64> = keys.iter().enumerate().map(|(i, k)| (k, i as u64)).collect();
        let mut wz = map.write_zipper_at_path(b"123");

        wz.descend_to(b":Pam");
        assert_eq!(wz.remove_prefix(4), true);
        drop(wz);

        assert_eq!(map.val_count(), 1);
        assert_eq!(map.get(b"123.Bandit"), Some(&2));

        //Test where we *do* exactly bottom-out the zipper
        let mut map: BytesTrieMap<u64> = keys.iter().enumerate().map(|(i, k)| (k, i as u64)).collect();
        let mut wz = map.write_zipper_at_path(b"123:");

        wz.descend_to(b"Pam.");
        assert_eq!(wz.remove_prefix(4), true);
        drop(wz);

        assert_eq!(map.val_count(), 1);
        assert_eq!(map.get(b"123:Bandit"), Some(&2));

        //Now test where we crash into the bottom of the zipper
        let mut map: BytesTrieMap<u64> = keys.iter().enumerate().map(|(i, k)| (k, i as u64)).collect();
        let mut wz = map.write_zipper_at_path(b"123:");

        wz.descend_to(b"Pam.");
        assert_eq!(wz.remove_prefix(9), false);
        drop(wz);

        assert_eq!(map.val_count(), 1);
        assert_eq!(map.get(b"123:Bandit"), Some(&2));
    }

    #[test]
    fn write_zipper_map_test() {
        let keys = ["arrow", "bow", "cannon", "roman", "romane", "romanus", "romulus", "rubens", "ruber", "rubicon", "rubicundus", "rom'i"];
        let mut map: BytesTrieMap<u64> = keys.iter().enumerate().map(|(i, k)| (k, i as u64)).collect();

        let mut wr = map.write_zipper();
        wr.descend_to(b"rom");
        let sub_map = wr.take_map().unwrap();
        drop(wr);

        let sub_map_keys: Vec<String> = sub_map.iter().map(|(k, _v)| String::from_utf8_lossy(&k).to_string()).collect();
        assert_eq!(sub_map_keys, ["'i", "an", "ane", "anus", "ulus"]);
        let map_keys: Vec<String> = map.iter().map(|(k, _v)| String::from_utf8_lossy(&k).to_string()).collect();
        assert_eq!(map_keys, ["arrow", "bow", "cannon", "rubens", "ruber", "rubicon", "rubicundus"]);

        let mut wr = map.write_zipper();
        wr.descend_to(b"c");
        wr.join_map(sub_map);
        drop(wr);

        let map_keys: Vec<String> = map.iter().map(|(k, _v)| String::from_utf8_lossy(&k).to_string()).collect();
        assert_eq!(map_keys, ["arrow", "bow", "c'i", "can", "cane", "cannon", "canus", "culus", "rubens", "ruber", "rubicon", "rubicundus"]);
    }

    #[test]
    fn write_zipper_mask_children_and_values() {
        let keys = ["arrow", "bow", "cannon", "roman", "romane", "romanus", "romulus", "rubens", "ruber", "rubicon", "rubicundus", "rom'i",
            "abcdefghijklmnopqrstuvwxyz"];
        let mut map: BytesTrieMap<i32> = keys.iter().enumerate().map(|(i, k)| (k, i as i32)).collect();

        let mut wr = map.write_zipper();

        let mut m = [0, 0, 0, 0];
        for b in "abc".bytes() { m[((b & 0b11000000) >> 6) as usize] |= 1u64 << (b & 0b00111111); }
        wr.remove_unmasked_branches(m.into());
        drop(wr);

        let result = map.iter().map(|(k, _v)| String::from_utf8_lossy(&k).to_string()).collect::<Vec<_>>();

        assert_eq!(result, ["abcdefghijklmnopqrstuvwxyz", "arrow", "bow", "cannon"]);
    }

    #[test]
    fn write_zipper_mask_children_and_values_at_path() {
        let keys = [
            "123:abc:Bob",
            "123:def:Jim",
            "123:ghi:Pam",
            "123:jkl:Sue",
            "123:dog:Bob:Fido",
            "123:cat:Jim:Felix",
            "123:dog:Pam:Bandit",
            "123:owl:Sue:Cornelius"];
        let mut map: BytesTrieMap<u64> = keys.iter().enumerate().map(|(i, k)| (k, i as u64)).collect();

        let mut wr = map.write_zipper();
        wr.descend_to("123:".as_bytes());
        // println!("{:?}", wr.child_mask());

        let mut m = [0, 0, 0, 0];
        for b in "dco".bytes() { m[((b & 0b11000000) >> 6) as usize] |= 1u64 << (b & 0b00111111); }
        wr.remove_unmasked_branches(m.into());
        m = [0, 0, 0, 0];
        wr.descend_to("d".as_bytes());
        for b in "o".bytes() { m[((b & 0b11000000) >> 6) as usize] |= 1u64 << (b & 0b00111111); }
        wr.remove_unmasked_branches(m.into());
        drop(wr);

        let result = map.iter().map(|(k, _v)| String::from_utf8_lossy(&k).to_string()).collect::<Vec<_>>();
        assert_eq!(result, [
            "123:cat:Jim:Felix",
            "123:dog:Bob:Fido",
            "123:dog:Pam:Bandit",
            "123:owl:Sue:Cornelius"]);

        let keys = [
            "a1",
            "a2",
            "a1a",
            "a1b",
            "a1a1",
            "a1a2",
            "a1a1a",
            "a1a1b"];
        let mut map: BytesTrieMap<u64> = keys.iter().enumerate().map(|(i, k)| (k, i as u64)).collect();
        let mut wr = map.write_zipper_at_path(b"a1");
        // println!("{:?}", wr.child_mask());

        m = [0, 0, 0, 0];
        for b in "b".bytes() { m[((b & 0b11000000) >> 6) as usize] |= 1u64 << (b & 0b00111111); }
        wr.remove_unmasked_branches(m.into());
        drop(wr);

        let result = map.iter().map(|(k, _v)| String::from_utf8_lossy(&k).to_string()).collect::<Vec<_>>();
        assert_eq!(result, [
            "a1",
            "a1b",
            "a2"]);
    }

    #[test]
    fn write_zipper_remove_unmask_branches() {
        let keys = ["Wilson", "Taft", "Roosevelt", "McKinley", "Cleveland", "Harrison", "Arthur", "Garfield"];
        let mut map: BytesTrieMap<u64> = keys.iter().enumerate().map(|(i, k)| (k, i as u64)).collect();

        let mut wr = map.write_zipper();
        wr.remove_unmasked_branches([0xFF, !(1<<(b'M'-64)), 0xFF, 0xFF].into());
        //McKinley didn't make it
        wr.descend_to("McKinley");
        assert_eq!(wr.value(), None);

        wr.reset();
        wr.descend_to("Roos");
        assert_eq!(wr.path_exists(), true);
        wr.remove_unmasked_branches([0xFF, !(1<<(b'i'-64)), 0xFF, 0xFF].into());
        //Missed Roosevelt
        wr.descend_to("evelt");
        assert_eq!(wr.value(), Some(&2));

        wr.reset();
        wr.descend_to("Garf");
        assert_eq!(wr.path_exists(), true);
        wr.remove_unmasked_branches([0xFF, !(1<<(b'i'-64)), 0xFF, 0xFF].into());
        wr.descend_to("ield");
        //Garfield was removed
        assert_eq!(wr.value(), None);
    }
    #[test]
    fn write_zipper_test_zipper_conversion() {
        let keys = [
            "123:dog:Bob:Fido",
            "123:cat:Jim:Felix",
            "123:dog:Pam:Bandit",
            "123:owl:Sue:Cornelius"];
        let mut map: BytesTrieMap<u64> = keys.iter().enumerate().map(|(i, k)| (k, i as u64)).collect();

        // Simplistic test where the WZ is untracker, created with a statically safe method
        let mut wz = map.write_zipper_at_path(b"12");
        assert_eq!(wz.path(), b"");
        wz.descend_to(b"3:");
        assert_eq!(wz.path(), b"3:");

        let mut rz = wz.into_read_zipper();
        assert_eq!(rz.path(), b"3:");
        rz.reset();
        assert_eq!(rz.descend_to(b"3:dog:"), true);
        assert_eq!(rz.child_count(), 2);
        drop(rz);

        // ZipperHead test, to make sure the tracker is doing the right thing when converted
        let zh = map.zipper_head();
        let mut wz = zh.write_zipper_at_exclusive_path(b"12").unwrap();
        assert_eq!(wz.path(), b"");
        wz.descend_to(b"3:");
        assert_eq!(wz.path(), b"3:");

        let mut rz = wz.into_read_zipper();
        assert_eq!(rz.path(), b"3:");
        rz.reset();
        assert_eq!(rz.descend_to(b"3:dog:"), true);
        assert_eq!(rz.child_count(), 2);

        assert!(zh.write_zipper_at_exclusive_path(b"1").is_err());
        assert!(zh.write_zipper_at_exclusive_path(b"12").is_err());
        assert!(zh.write_zipper_at_exclusive_path(b"123").is_err());

        let mut rz2 = zh.read_zipper_at_borrowed_path(b"1").unwrap();
        assert_eq!(rz2.path(), b"");
        assert_eq!(rz2.descend_to(b"23:dog:"), true);
        assert_eq!(rz.child_count(), 2);

        let rz3 = zh.read_zipper_at_borrowed_path(b"123:").unwrap();
        assert_eq!(rz3.child_count(), 3);
    }

    #[test]
    fn write_zipper_join_results_test() {
        let mut map = BytesTrieMap::<bool>::new();
        let head = map.zipper_head();

        // Empty \/-> Empty should be `None`
        let mut wz = head.write_zipper_at_exclusive_path(b"dst:").unwrap();
        let rz = head.read_zipper_at_path(b"src:").unwrap();
        assert_eq!(wz.join(&rz), AlgebraicStatus::None);
        drop(wz);
        drop(rz);

        // Something \/-> Empty should be `Element`
        let mut wz = head.write_zipper_at_exclusive_path(b"src:").unwrap();
        wz.descend_to_byte(b'A');
        wz.set_value(true);
        drop(wz);
        let mut wz = head.write_zipper_at_exclusive_path(b"dst:").unwrap();
        let rz = head.read_zipper_at_path(b"src:").unwrap();
        assert_eq!(wz.join(&rz), AlgebraicStatus::Element);
        assert_eq!(wz.join(&rz), AlgebraicStatus::Identity); //Subsequent call should be `Identity`
        drop(wz);
        drop(rz);

        // [A] \/-> [A] should be `Identity`
        let mut wz = head.write_zipper_at_exclusive_path(b"dst:").unwrap();
        let rz = head.read_zipper_at_path(b"src:").unwrap();
        assert_eq!(wz.join(&rz), AlgebraicStatus::Identity);
        drop(wz);
        drop(rz);

        // [A, B] \/-> [A] should be `Element`
        let mut wz = head.write_zipper_at_exclusive_path(b"src:").unwrap();
        wz.descend_to_byte(b'B');
        wz.set_value(true);
        drop(wz);
        let mut wz = head.write_zipper_at_exclusive_path(b"dst:").unwrap();
        let rz = head.read_zipper_at_path(b"src:").unwrap();
        assert_eq!(wz.join(&rz), AlgebraicStatus::Element);
        assert_eq!(wz.join(&rz), AlgebraicStatus::Identity); //Subsequent call should be `Identity`
        drop(wz);
        drop(rz);

        // [B] \/-> [A, B] should be `Identity`
        let mut wz = head.write_zipper_at_exclusive_path(b"src:").unwrap();
        wz.descend_to_byte(b'A');
        wz.remove_value();
        drop(wz);
        let mut wz = head.write_zipper_at_exclusive_path(b"dst:").unwrap();
        let rz = head.read_zipper_at_path(b"src:").unwrap();
        assert_eq!(wz.join(&rz), AlgebraicStatus::Identity);
        drop(wz);
        drop(rz);

        // [C, D] \/-> [A, B] should be `Element`
        let mut wz = head.write_zipper_at_exclusive_path(b"src:").unwrap();
        wz.remove_branches();
        wz.descend_to_byte(b'C');
        wz.set_value(true);
        wz.ascend_byte();
        wz.descend_to_byte(b'D');
        wz.set_value(true);
        drop(wz);
        let mut wz = head.write_zipper_at_exclusive_path(b"dst:").unwrap();
        let rz = head.read_zipper_at_path(b"src:").unwrap();
        assert_eq!(wz.join(&rz), AlgebraicStatus::Element);
        assert_eq!(wz.join(&rz), AlgebraicStatus::Identity); //Subsequent call should be `Identity`
        drop(wz);
        drop(rz);

        // [Carousel] \/-> [A, B, C, D] should be `Element`
        let mut wz = head.write_zipper_at_exclusive_path(b"src:").unwrap();
        wz.remove_branches();
        wz.descend_to(b"Carousel");
        wz.set_value(true);
        drop(wz);
        let mut wz = head.write_zipper_at_exclusive_path(b"dst:").unwrap();
        let rz = head.read_zipper_at_path(b"src:").unwrap();
        assert_eq!(wz.join(&rz), AlgebraicStatus::Element);
        assert_eq!(wz.join(&rz), AlgebraicStatus::Identity); //Subsequent call should be `Identity`
        drop(wz);
        drop(rz);

        // Empty \/-> Something should be `Identity`
        let mut wz = head.write_zipper_at_exclusive_path(b"src:").unwrap();
        wz.remove_branches();
        drop(wz);
        let mut wz = head.write_zipper_at_exclusive_path(b"dst:").unwrap();
        let rz = head.read_zipper_at_path(b"src:").unwrap();
        assert_eq!(wz.join(&rz), AlgebraicStatus::Identity);
        drop(wz);
        drop(rz);
    }

    /// Tests correctness of the `origin_path` for a WriteZipper off a map
    #[test]
    fn origin_path_test1() {
        let mut map = BytesTrieMap::<()>::new();
        let mut wz = map.write_zipper_at_path(b"This path can take you anywhere.  Just close your eyes...");

        assert_eq!(wz.path(), b"");
        assert_eq!(wz.origin_path(), b"This path can take you anywhere.  Just close your eyes...");
        wz.set_value(());

        wz.descend_to(b" and open your heart.");
        assert_eq!(wz.path(), b" and open your heart.");
        assert_eq!(wz.origin_path(), b"This path can take you anywhere.  Just close your eyes... and open your heart.");

        wz.set_value(());
        assert_eq!(wz.origin_path(), b"This path can take you anywhere.  Just close your eyes... and open your heart.");
    }

    /// Tests the origin_path for zippers created from a ZipperHead
    #[test]
    fn origin_path_test2() {
        let mut map = BytesTrieMap::<()>::new();
        map.insert(b"You can do anything with Zombocom.  The only limit is yourself.", ());
        let zh = map.zipper_head();

        // Make sure ReadZippers off a ZipperHead have the right origin_path
        let mut rz = zh.read_zipper_at_borrowed_path(b"You can do anything with Zombocom.").unwrap();
        assert_eq!(rz.path(), b"");
        assert_eq!(rz.origin_path(), b"You can do anything with Zombocom.");
        rz.descend_to(b"  The only limit is yourself.");
        assert_eq!(rz.path(), b"  The only limit is yourself.");
        assert_eq!(rz.origin_path(), b"You can do anything with Zombocom.  The only limit is yourself.");

        // Make sure ReadZippers off a ZipperHead have the right origin_path
        let mut wz = zh.write_zipper_at_exclusive_path(b"This path can take you anywhere.  Just close your eyes...").unwrap();
        assert_eq!(wz.path(), b"");
        assert_eq!(wz.origin_path(), b"This path can take you anywhere.  Just close your eyes...");
        wz.set_value(());
        wz.descend_to(b" and open your heart.");
        assert_eq!(wz.path(), b" and open your heart.");
        assert_eq!(wz.origin_path(), b"This path can take you anywhere.  Just close your eyes... and open your heart.");
        wz.set_value(());
        assert_eq!(wz.is_value(), true);
        assert_eq!(wz.origin_path(), b"This path can take you anywhere.  Just close your eyes... and open your heart.");

        // Test forking a zipper from a WriteZipper and make sure it inherits the origin_path
        wz.ascend(6);
        assert_eq!(wz.is_value(), false);
        let mut rz = wz.fork_read_zipper();
        assert_eq!(rz.path(), b"");
        assert_eq!(rz.origin_path(), b"This path can take you anywhere.  Just close your eyes... and open your ");
        assert_eq!(rz.is_value(), false);
        rz.descend_to(b"heart.");
        assert_eq!(wz.origin_path(), b"This path can take you anywhere.  Just close your eyes... and open your ");
        assert_eq!(rz.origin_path(), b"This path can take you anywhere.  Just close your eyes... and open your heart.");
        assert_eq!(rz.is_value(), true);
        drop(rz);
        wz.descend_to(b"heart.");
        assert_eq!(wz.is_value(), true);

        // Test converting a WriteZipper into a ReadZipper
        let mut rz = wz.into_read_zipper();
        assert_eq!(rz.is_value(), true);
        assert_eq!(rz.path(), b" and open your heart.");
        assert_eq!(rz.origin_path(), b"This path can take you anywhere.  Just close your eyes... and open your heart.");
        rz.ascend(6);
        assert_eq!(rz.path(), b" and open your ");
        assert_eq!(rz.origin_path(), b"This path can take you anywhere.  Just close your eyes... and open your ");
        assert_eq!(rz.is_value(), false);
        rz.reset();
        assert_eq!(rz.path(), b"");
        assert_eq!(rz.origin_path(), b"This path can take you anywhere.  Just close your eyes...");
        assert_eq!(rz.is_value(), true);
    }

    #[test]
    fn write_zipper_prune_path_test1() {
        let mut map = BytesTrieMap::<()>::new();
        map.insert([196, 34, 48, 48, 34, 2, 193, 44, 3, 195, 118, 97, 108, 192, 192, 2, 193, 44, 3, 202, 115, 119, 97, 112, 101, 100, 45, 118, 97, 108, 3, 195, 118, 97, 108, 128, 129, 3, 195, 118, 97, 108, 129, 128], ());
        map.insert([196, 34, 48, 49, 34, 2, 193, 44, 3, 195, 118, 97, 108, 192, 192, 2, 193, 44, 3, 196, 112, 97, 105, 114, 128, 129], ());
        let mut wz = map.write_zipper();

        //Sanity checking
        wz.descend_to([196, 34, 48, 48, 34, 2, 193, 44, 3, 195, 118, 97, 108, 192, 192, 2, 193, 44, 3, 202, 115, 119, 97, 112, 101, 100, 45, 118, 97, 108, 3, 195, 118, 97, 108, 128, 129, 3, 195, 118, 97, 108, 129, 128]);
        assert_eq!(wz.is_value(), true);
        assert_eq!(wz.path_exists(), true);

        //Now delete one of the paths
        wz.remove_value(); //This remove should already perform a prune
        assert_eq!(wz.is_value(), false);
        assert_eq!(wz.path_exists(), false);

        //Validate that it pruned up to the shared branching point
        wz.move_to_path([196, 34, 48,]);
        assert_eq!(wz.is_value(), false);
        assert_eq!(wz.path_exists(), true);
        assert_eq!(wz.child_count(), 1);
        assert_eq!(wz.child_mask(), ByteMask::from(49));

        //Move back to the deleted branch
        wz.move_to_path([196, 34, 48, 48, 34, 2, 193, 44, 3, 195, 118, 97, 108, 192, 192, 2, 193, 44, 3, 202, 115, 119, 97, 112, 101, 100, 45, 118, 97, 108, 3, 195, 118, 97, 108, 128, 129, 3, 195, 118, 97, 108, 129, 128]);
        assert_eq!(wz.is_value(), false);
        assert_eq!(wz.path_exists(), false);

        //Now run `prune_path`.  This `prune_path` should do nothing
        wz.z.prune_path();
        drop(wz);

        //Now we should still see the branch we didn't prune
        assert_eq!(map.val_count(), 1);
        let mut rz = map.read_zipper();
        rz.descend_to([196, 34, 48, 49, 34, 2, 193, 44, 3, 195, 118, 97, 108, 192, 192, 2, 193, 44, 3, 196, 112, 97, 105, 114, 128, 129]);
        assert_eq!(rz.is_value(), true);
        assert_eq!(rz.path_exists(), true);
        rz.move_to_path([196, 34, 48,]);
        assert_eq!(rz.is_value(), false);
        assert_eq!(rz.path_exists(), true);
        assert_eq!(rz.child_count(), 1);
        assert_eq!(rz.child_mask(), ByteMask::from(49));
    }

    crate::zipper::zipper_moving_tests::zipper_moving_tests!(write_zipper,
        |keys: &[&[u8]]| {
            let mut btm = BytesTrieMap::new();
            keys.iter().for_each(|k| { btm.insert(k, ()); });
            btm
        },
        |btm: &mut BytesTrieMap<()>, path: &[u8]| -> WriteZipperUntracked<(), GlobalAlloc> {
            btm.write_zipper_at_path(path)
    });
}<|MERGE_RESOLUTION|>--- conflicted
+++ resolved
@@ -560,19 +560,9 @@
 /// I see is that it saves the caller from creating a new temporary [write zipper](ZipperWriting) and re-traversing to the
 /// zipper root each time, which could be a perf gain.  On the other hand, this object has higher overhead
 /// than the ordinary borrowed `WriteZipper`, both at creation time as well as during use.
-<<<<<<< HEAD
 pub struct WriteZipperOwned<V: Clone + Send + Sync + 'static, A: Allocator + 'static = GlobalAlloc> {
     map: MaybeDangling<Box<BytesTrieMap<V, A>>>,
-    // NOTE About this Box around the WriteZipperCore... The reason this is needed is for the
-    // [WriteZipperOwned::into_map] method.  This box effectively provides a fence, ensuring that the
-    // `&mut` references to the `map` is totally gone before we access `map`.
-    // But I would like to find a zero-cost way to accomplish the same thing without the indirection.
-    z: Box<WriteZipperCore<'static, 'static, V, A>>,
-=======
-pub struct WriteZipperOwned<V: Clone + Send + Sync + 'static> {
-    map: MaybeDangling<Box<BytesTrieMap<V>>>,
-    z: WriteZipperCore<'static, 'static, V>,
->>>>>>> 263b2754
+    z: WriteZipperCore<'static, 'static, V, A>,
 }
 
 impl<V: 'static + Clone + Send + Sync + Unpin, A: Allocator> Clone for WriteZipperOwned<V, A> {
@@ -664,13 +654,8 @@
             true => Some(unsafe{ &mut *map.root_val.get() }),
             false => None
         };
-<<<<<<< HEAD
         let core = WriteZipperCore::new_with_node_and_cloned_path_in(root_ref, root_val, &*path, path.len(), 0, alloc);
-        Self { map, z: Box::new(core) }
-=======
-        let core = WriteZipperCore::new_with_node_and_cloned_path(root_ref, root_val, &*path, path.len(), 0);
         Self { map, z: core }
->>>>>>> 263b2754
     }
     /// Consumes the zipper and returns a map contained within the zipper
     pub fn into_map(self) -> BytesTrieMap<V, A> {
@@ -767,42 +752,37 @@
     pub(crate) root_val: Option<*mut Option<V>>,
 
     /// The stack of node references.  We need a "rooted" Vec in case we need to upgrade the node at the root of the zipper
-<<<<<<< HEAD
-    pub(crate) focus_stack: MutCursorRootedVec<'a, &'a mut TrieNodeODRc<V, A>, dyn TrieNode<V, A> + 'static>,
-
+    pub(crate) focus_stack: MutCursorRootedVec<'a, WZNodePtr<'a, V, A>, dyn TrieNode<V, A> + 'static>,
     pub(crate) alloc: A,
-=======
-    pub(crate) focus_stack: MutCursorRootedVec<'a, WZNodePtr<'a, V>, dyn TrieNode<V> + 'static>,
-}
-
-unsafe impl<V: Clone + Send + Sync> Send for WriteZipperCore<'_, '_, V> {}
-unsafe impl<V: Clone + Send + Sync> Sync for WriteZipperCore<'_, '_, V> {}
+}
+
+unsafe impl<V: Clone + Send + Sync, A: Allocator> Send for WriteZipperCore<'_, '_, V, A> {}
+unsafe impl<V: Clone + Send + Sync, A: Allocator> Sync for WriteZipperCore<'_, '_, V, A> {}
 
 /// Internal type to adapt to the needs of [MutCursorRootedVec].  Should only be used inside WriteZipper
-pub(crate) struct WZNodePtr<'a, V>(*mut TrieNodeODRc<V>, core::marker::PhantomData<&'a mut V>);
-
-impl<'a, V> WZNodePtr<'a, V> {
-    fn new(node_ref: &'a mut TrieNodeODRc<V>) -> Self {
+pub(crate) struct WZNodePtr<'a, V, A: Allocator>(*mut TrieNodeODRc<V, A>, core::marker::PhantomData<&'a mut V>);
+
+impl<'a, V, A: Allocator> WZNodePtr<'a, V, A> {
+    fn new(node_ref: &'a mut TrieNodeODRc<V, A>) -> Self {
         Self(node_ref, PhantomData)
     }
-    fn into_mut(self) -> &'a mut TrieNodeODRc<V> {
+    fn into_mut(self) -> &'a mut TrieNodeODRc<V, A> {
         unsafe{ &mut *self.0 }
     }
 }
 
-impl<'a, V> DerefMut for WZNodePtr<'a, V> {
+impl<'a, V, A: Allocator> DerefMut for WZNodePtr<'a, V, A> {
     fn deref_mut(&mut self) -> &mut Self::Target {
         unsafe{ &mut *self.0 }
     }
 }
-impl<'a, V> Deref for WZNodePtr<'a, V> {
-    type Target = TrieNodeODRc<V>;
+impl<'a, V, A: Allocator> Deref for WZNodePtr<'a, V, A> {
+    type Target = TrieNodeODRc<V, A>;
     fn deref(&self) -> &Self::Target {
         unsafe{ &*self.0 }
     }
->>>>>>> 263b2754
-}
-unsafe impl<V> stable_deref_trait::StableDeref for WZNodePtr<'_, V> {}
+}
+unsafe impl<V, A: Allocator> stable_deref_trait::StableDeref for WZNodePtr<'_, V, A> {}
 
 /// The part of the zipper that contains the path and key-related fields.  So it can be borrowed separately
 ///
@@ -1037,13 +1017,8 @@
         Self::new_with_node_and_cloned_path_internal_in(node, root_val, path, new_root_key_start, alloc)
     }
     /// See [WriteZipperUntracked::new_with_node_and_path_internal]
-<<<<<<< HEAD
     pub(crate) fn new_with_node_and_cloned_path_internal_in(root_node: &'a mut TrieNodeODRc<V, A>, root_val: Option<&'a mut Option<V>>, path: &[u8], root_key_start: usize, alloc: A) -> Self {
-        let mut focus_stack = MutCursorRootedVec::new(root_node);
-=======
-    pub(crate) fn new_with_node_and_cloned_path_internal(root_node: &'a mut TrieNodeODRc<V>, root_val: Option<&'a mut Option<V>>, path: &[u8], root_key_start: usize) -> Self {
         let mut focus_stack = MutCursorRootedVec::new(WZNodePtr::new(root_node));
->>>>>>> 263b2754
         focus_stack.advance_from_root_twostep(|root| Some(root), |root| Some(root.make_mut()));
         debug_assert!((path.len()-root_key_start == 0) != (root_val.is_none())); //We must have either a node_path or a root_val, but never both
         Self {
@@ -1064,13 +1039,8 @@
         Self::new_with_node_and_path_internal_in(node, root_val, path, new_root_key_start, alloc)
     }
     /// See [WriteZipperUntracked::new_with_node_and_path_internal]
-<<<<<<< HEAD
     pub(crate) fn new_with_node_and_path_internal_in(root_node: &'a mut TrieNodeODRc<V, A>, root_val: Option<&'a mut Option<V>>, path: &'path [u8], root_key_start: usize, alloc: A) -> Self {
-        let mut focus_stack = MutCursorRootedVec::new(root_node);
-=======
-    pub(crate) fn new_with_node_and_path_internal(root_node: &'a mut TrieNodeODRc<V>, root_val: Option<&'a mut Option<V>>, path: &'path [u8], root_key_start: usize) -> Self {
         let mut focus_stack = MutCursorRootedVec::new(WZNodePtr::new(root_node));
->>>>>>> 263b2754
         focus_stack.advance_from_root_twostep(|root| Some(root), |root| Some(root.make_mut()));
         debug_assert!((path.len()-root_key_start == 0) != (root_val.is_none())); //We must have either a node_path or a root_val, but never both
         Self {
@@ -1882,11 +1852,7 @@
 
     /// Follows the path buffer, pushing a single node onto the stack
     #[inline]
-<<<<<<< HEAD
-    pub(crate) fn descend_step_internal(focus_stack: &mut MutCursorRootedVec<&'a mut TrieNodeODRc<V, A>, dyn TrieNode<V, A> + 'static>, prefix_idx: &mut Vec<usize>, key: &mut &[u8], key_start: &mut usize) -> bool {
-=======
-    pub(crate) fn descend_step_internal(focus_stack: &mut MutCursorRootedVec<WZNodePtr<V>, dyn TrieNode<V> + 'static>, prefix_idx: &mut Vec<usize>, key: &mut &[u8], key_start: &mut usize) -> bool {
->>>>>>> 263b2754
+    pub(crate) fn descend_step_internal(focus_stack: &mut MutCursorRootedVec<WZNodePtr<V, A>, dyn TrieNode<V, A> + 'static>, prefix_idx: &mut Vec<usize>, key: &mut &[u8], key_start: &mut usize) -> bool {
         focus_stack.advance(|node| {
             if let Some((consumed_byte_cnt, next_node)) = node.node_get_child_mut(key) {
                 if consumed_byte_cnt < key.len() {
@@ -1921,13 +1887,8 @@
 
 /// An internal function to replace the node at a the top of the focus stack
 #[inline]
-<<<<<<< HEAD
-pub(crate) fn replace_top_node<'cursor, V: Clone + Send + Sync, A: Allocator>(focus_stack: &mut MutCursorRootedVec<'cursor, &'cursor mut TrieNodeODRc<V, A>, dyn TrieNode<V, A> + 'static>,
+pub(crate) fn replace_top_node<'cursor, V: Clone + Send + Sync, A: Allocator>(focus_stack: &mut MutCursorRootedVec<'cursor, WZNodePtr<'cursor, V, A>, dyn TrieNode<V, A> + 'static>,
     key: &KeyFields, replacement_node: TrieNodeODRc<V, A>)
-=======
-pub(crate) fn replace_top_node<'cursor, V: Clone + Send + Sync>(focus_stack: &mut MutCursorRootedVec<'cursor, WZNodePtr<'cursor, V>, dyn TrieNode<V> + 'static>,
-    key: &KeyFields, replacement_node: TrieNodeODRc<V>)
->>>>>>> 263b2754
 {
     focus_stack.backtrack();
     match focus_stack.top_mut() {
@@ -1946,15 +1907,9 @@
 
 /// An internal function to replace the node at a the top of the focus stack
 #[inline]
-<<<<<<< HEAD
-pub(crate) fn swap_top_node<'cursor, V: Clone + Send + Sync, A: Allocator, F>(focus_stack: &mut MutCursorRootedVec<'cursor, &'cursor mut TrieNodeODRc<V, A>, dyn TrieNode<V, A> + 'static>,
+pub(crate) fn swap_top_node<'cursor, V: Clone + Send + Sync, A: Allocator, F>(focus_stack: &mut MutCursorRootedVec<'cursor, WZNodePtr<'cursor, V, A>, dyn TrieNode<V, A> + 'static>,
     key: &KeyFields, func: F, alloc: A)
     where F: FnOnce(TrieNodeODRc<V, A>) -> Option<TrieNodeODRc<V, A>>
-=======
-pub(crate) fn swap_top_node<'cursor, V: Clone + Send + Sync, F>(focus_stack: &mut MutCursorRootedVec<'cursor, WZNodePtr<'cursor, V>, dyn TrieNode<V> + 'static>,
-    key: &KeyFields, func: F)
-    where F: FnOnce(TrieNodeODRc<V>) -> Option<TrieNodeODRc<V>>
->>>>>>> 263b2754
 {
     focus_stack.backtrack();
     match focus_stack.top_mut() {
@@ -1969,13 +1924,8 @@
         },
         None => {
             let stack_root = focus_stack.root_mut().unwrap();
-<<<<<<< HEAD
             let mut temp_node = TrieNodeODRc::new_allocated_in(0, 0, alloc);
-            core::mem::swap(&mut temp_node, *stack_root);
-=======
-            let mut temp_node = TrieNodeODRc::new_allocated(0, 0);
             core::mem::swap(&mut temp_node, &mut **stack_root);
->>>>>>> 263b2754
             match func(temp_node) {
                 Some(replacement_node) => { **stack_root = replacement_node; },
                 None => { },
