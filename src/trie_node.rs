--- conflicted
+++ resolved
@@ -1,9 +1,5 @@
 
-<<<<<<< HEAD
-=======
 use core::mem::ManuallyDrop;
-use std::rc::Rc;
->>>>>>> 43602508
 use std::collections::HashMap;
 use dyn_clone::*;
 use local_or_heap::LocalOrHeap;
@@ -270,40 +266,12 @@
     /// Allows for the implementation of the PartialQuantale algebraic operations
     fn prestrict_dyn(&self, other: &dyn TrieNode<V>) -> Option<TrieNodeODRc<V>>;
 
-<<<<<<< HEAD
     /// Returns a clone of the node in its own Rc
     fn clone_self(&self) -> TrieNodeODRc<V>;
 }
 
 /// Implements methods to get the concrete type from a dynamic TrieNode
 pub trait TrieNodeDowncast<V> {
-=======
-    /// Returns a reference to the node as a specific concrete type or None if it is not that type
-    ///
-    /// NOTE: If we end up checking more than one concrete type in the same implementation, it probably
-    /// makes sense to define a type enum.
-    fn as_dense(&self) -> Option<&DenseByteNode<V>>;
-
-    /// Returns a mutable reference to the node as a specific concrete type, or None if the node is another tyepe
-    fn as_dense_mut(&mut self) -> Option<&mut DenseByteNode<V>>;
-
-    #[cfg(not(feature = "bridge_nodes"))]
-    /// Returns a reference to the node as a specific concrete type or None if it is not that type
-    fn as_list(&self) -> Option<&LineListNode<V>>;
-
-    #[cfg(not(feature = "bridge_nodes"))]
-    /// Returns a mutable reference to the node as a specific concrete type, or None if the node is another tyepe
-    fn as_list_mut(&mut self) -> Option<&mut LineListNode<V>>;
-
-    #[cfg(feature = "bridge_nodes")]
-    /// Returns a reference to the node as a specific concrete type or None if it is not that type
-    fn as_bridge(&self) -> Option<&crate::bridge_node::BridgeNode<V>>;
-
-    #[cfg(feature = "bridge_nodes")]
-    /// Returns a mutable reference to the node as a specific concrete type or None if it is not that type
-    fn as_bridge_mut(&mut self) -> Option<&mut crate::bridge_node::BridgeNode<V>>;
-
->>>>>>> 43602508
     /// Returns a [TaggedNodeRef] referencing this node
     fn as_tagged(&self) -> TaggedNodeRef<V>;
 
@@ -314,13 +282,6 @@
     fn convert_to_cell_node(&mut self) -> TrieNodeODRc<V>;
 }
 
-#[cfg(feature = "bridge_nodes")] //Currently only used by BridgeNode, but could be useful elsewhere
-/// Returns `true` if the bit in `mask` that corresponds to `k` is 1
-#[inline]
-pub fn test_mask(mask: &[u64; 4], k: u8) -> bool {
-    let idx = ((k & 0b11000000) >> 6) as usize;
-    mask[idx] & 1u64 << (k & 0b00111111) > 0
-}
 /// Special sentinel token value indicating iteration of a node has not been initialized
 pub const NODE_ITER_INVALID: u128 = 0xFFFFFFFFFFFFFFFFFFFFFFFFFFFFFFFF;
 
@@ -456,16 +417,12 @@
 #[derive(Clone, Copy)]
 pub enum TaggedNodeRef<'a, V> {
     DenseByteNode(&'a DenseByteNode<V>),
-    #[cfg(not(feature = "bridge_nodes"))]
     LineListNode(&'a LineListNode<V>),
-<<<<<<< HEAD
     TinyRefNode(&'a TinyRefNode<'a, V>),
+    #[cfg(feature = "bridge_nodes")]
+    BridgeNode(&'a BridgeNode<V>),
     CellByteNode(&'a CellByteNode<V>),
     EmptyNode(&'a EmptyNode<V>),
-=======
-    #[cfg(feature = "bridge_nodes")]
-    BridgeNode(&'a BridgeNode<V>),
->>>>>>> 43602508
 }
 
 /// A mutable reference to a node with a concrete type
@@ -480,16 +437,12 @@
     fn fmt(&self, f: &mut core::fmt::Formatter<'_>) -> core::fmt::Result {
         match self {
             Self::DenseByteNode(node) => write!(f, "{node:?}"), //Don't want to restrict the impl to V: Debug
-            #[cfg(not(feature = "bridge_nodes"))]
             Self::LineListNode(node) => write!(f, "{node:?}"),
-<<<<<<< HEAD
+            #[cfg(feature = "bridge_nodes")]
+            Self::BridgeNode(node) => write!(f, "{node:?}"),
             Self::TinyRefNode(node) => write!(f, "{node:?}"),
             Self::CellByteNode(node) => write!(f, "{node:?}"),
             Self::EmptyNode(node) => write!(f, "{node:?}"),
-=======
-            #[cfg(feature = "bridge_nodes")]
-            Self::BridgeNode(node) => write!(f, "{node:?}"),
->>>>>>> 43602508
         }
     }
 }
@@ -498,47 +451,35 @@
     pub fn borrow(&self) -> &dyn TrieNode<V> {
         match self {
             Self::DenseByteNode(node) => *node as &dyn TrieNode<V>,
-            #[cfg(not(feature = "bridge_nodes"))]
             Self::LineListNode(node) => *node as &dyn TrieNode<V>,
-<<<<<<< HEAD
+            #[cfg(feature = "bridge_nodes")]
+            Self::BridgeNode(node) => *node as &dyn TrieNode<V>,
             Self::TinyRefNode(node) => *node as &dyn TrieNode<V>,
             Self::CellByteNode(node) => *node as &dyn TrieNode<V>,
             Self::EmptyNode(node) => *node as &dyn TrieNode<V>,
-=======
-            #[cfg(feature = "bridge_nodes")]
-            Self::BridgeNode(node) => *node as &dyn TrieNode<V>,
->>>>>>> 43602508
         }
     }
     pub fn node_contains_partial_key(&self, key: &[u8]) -> bool {
         match self {
             Self::DenseByteNode(node) => node.node_contains_partial_key(key),
-            #[cfg(not(feature = "bridge_nodes"))]
             Self::LineListNode(node) => node.node_contains_partial_key(key),
-<<<<<<< HEAD
+            #[cfg(feature = "bridge_nodes")]
+            Self::BridgeNode(node) => node.node_contains_partial_key(key),
             Self::TinyRefNode(node) => node.node_contains_partial_key(key),
             Self::CellByteNode(node) => node.node_contains_partial_key(key),
             Self::EmptyNode(_) => false
-=======
-            #[cfg(feature = "bridge_nodes")]
-            Self::BridgeNode(node) => node.node_contains_partial_key(key),
->>>>>>> 43602508
         }
     }
     #[inline(always)]
     pub fn node_get_child(&self, key: &[u8]) -> Option<(usize, &'a dyn TrieNode<V>)> {
         match self {
             Self::DenseByteNode(node) => node.node_get_child(key),
-            #[cfg(not(feature = "bridge_nodes"))]
             Self::LineListNode(node) => node.node_get_child(key),
-<<<<<<< HEAD
+            #[cfg(feature = "bridge_nodes")]
+            Self::BridgeNode(node) => node.node_get_child(key),
             Self::TinyRefNode(node) => node.node_get_child(key),
             Self::CellByteNode(node) => node.node_get_child(key),
             Self::EmptyNode(_) => None,
-=======
-            #[cfg(feature = "bridge_nodes")]
-            Self::BridgeNode(node) => node.node_get_child(key),
->>>>>>> 43602508
         }
     }
 
@@ -551,31 +492,23 @@
     pub fn node_contains_val(&self, key: &[u8]) -> bool {
         match self {
             Self::DenseByteNode(node) => node.node_contains_val(key),
-            #[cfg(not(feature = "bridge_nodes"))]
             Self::LineListNode(node) => node.node_contains_val(key),
-<<<<<<< HEAD
+            #[cfg(feature = "bridge_nodes")]
+            Self::BridgeNode(node) => node.node_contains_val(key),
             Self::TinyRefNode(node) => node.node_contains_val(key),
             Self::CellByteNode(node) => node.node_contains_val(key),
             Self::EmptyNode(_) => false,
-=======
-            #[cfg(feature = "bridge_nodes")]
-            Self::BridgeNode(node) => node.node_contains_val(key),
->>>>>>> 43602508
         }
     }
     pub fn node_get_val(&self, key: &[u8]) -> Option<&'a V> {
         match self {
             Self::DenseByteNode(node) => node.node_get_val(key),
-            #[cfg(not(feature = "bridge_nodes"))]
             Self::LineListNode(node) => node.node_get_val(key),
-<<<<<<< HEAD
+            #[cfg(feature = "bridge_nodes")]
+            Self::BridgeNode(node) => node.node_get_val(key),
             Self::TinyRefNode(node) => node.node_get_val(key),
             Self::CellByteNode(node) => node.node_get_val(key),
             Self::EmptyNode(_) => None,
-=======
-            #[cfg(feature = "bridge_nodes")]
-            Self::BridgeNode(node) => node.node_get_val(key),
->>>>>>> 43602508
         }
     }
 
@@ -597,48 +530,36 @@
     pub fn new_iter_token(&self) -> u128 {
         match self {
             Self::DenseByteNode(node) => node.new_iter_token(),
-            #[cfg(not(feature = "bridge_nodes"))]
             Self::LineListNode(node) => node.new_iter_token(),
-<<<<<<< HEAD
+            #[cfg(feature = "bridge_nodes")]
+            Self::BridgeNode(node) => node.new_iter_token(),
             Self::TinyRefNode(node) => node.new_iter_token(),
             Self::CellByteNode(node) => node.new_iter_token(),
             Self::EmptyNode(node) => node.new_iter_token(),
-=======
-            #[cfg(feature = "bridge_nodes")]
-            Self::BridgeNode(node) => node.new_iter_token(),
->>>>>>> 43602508
         }
     }
     #[inline(always)]
     pub fn iter_token_for_path(&self, key: &[u8]) -> (u128, &[u8]) {
         match self {
             Self::DenseByteNode(node) => node.iter_token_for_path(key),
-            #[cfg(not(feature = "bridge_nodes"))]
             Self::LineListNode(node) => node.iter_token_for_path(key),
-<<<<<<< HEAD
+            #[cfg(feature = "bridge_nodes")]
+            Self::BridgeNode(node) => node.iter_token_for_path(key),
             Self::TinyRefNode(node) => node.iter_token_for_path(key),
             Self::CellByteNode(node) => node.iter_token_for_path(key),
             Self::EmptyNode(node) => node.iter_token_for_path(key),
-=======
-            #[cfg(feature = "bridge_nodes")]
-            Self::BridgeNode(node) => node.iter_token_for_path(key),
->>>>>>> 43602508
         }
     }
     #[inline(always)]
     pub fn next_items(&self, token: u128) -> (u128, &'a[u8], Option<&'a TrieNodeODRc<V>>, Option<&'a V>) {
         match self {
             Self::DenseByteNode(node) => node.next_items(token),
-            #[cfg(not(feature = "bridge_nodes"))]
             Self::LineListNode(node) => node.next_items(token),
-<<<<<<< HEAD
+            #[cfg(feature = "bridge_nodes")]
+            Self::BridgeNode(node) => node.next_items(token),
             Self::TinyRefNode(node) => node.next_items(token),
             Self::CellByteNode(node) => node.next_items(token),
             Self::EmptyNode(node) => node.next_items(token),
-=======
-            #[cfg(feature = "bridge_nodes")]
-            Self::BridgeNode(node) => node.next_items(token),
->>>>>>> 43602508
         }
     }
 
@@ -652,124 +573,92 @@
     pub fn nth_child_from_key(&self, key: &[u8], n: usize) -> (Option<u8>, Option<&'a dyn TrieNode<V>>) {
         match self {
             Self::DenseByteNode(node) => node.nth_child_from_key(key, n),
-            #[cfg(not(feature = "bridge_nodes"))]
             Self::LineListNode(node) => node.nth_child_from_key(key, n),
-<<<<<<< HEAD
+            #[cfg(feature = "bridge_nodes")]
+            Self::BridgeNode(node) => node.nth_child_from_key(key, n),
             Self::TinyRefNode(node) => node.nth_child_from_key(key, n),
             Self::CellByteNode(node) => node.nth_child_from_key(key, n),
             Self::EmptyNode(node) => node.nth_child_from_key(key, n),
-=======
-            #[cfg(feature = "bridge_nodes")]
-            Self::BridgeNode(node) => node.nth_child_from_key(key, n),
->>>>>>> 43602508
         }
     }
     pub fn first_child_from_key(&self, key: &[u8]) -> (Option<&'a [u8]>, Option<&'a dyn TrieNode<V>>) {
         match self {
             Self::DenseByteNode(node) => node.first_child_from_key(key),
-            #[cfg(not(feature = "bridge_nodes"))]
             Self::LineListNode(node) => node.first_child_from_key(key),
-<<<<<<< HEAD
+            #[cfg(feature = "bridge_nodes")]
+            Self::BridgeNode(node) => node.first_child_from_key(key),
             Self::TinyRefNode(node) => node.first_child_from_key(key),
             Self::CellByteNode(node) => node.first_child_from_key(key),
             Self::EmptyNode(node) => node.first_child_from_key(key),
-=======
-            #[cfg(feature = "bridge_nodes")]
-            Self::BridgeNode(node) => node.first_child_from_key(key),
->>>>>>> 43602508
         }
     }
     #[inline(always)]
     pub fn count_branches(&self, key: &[u8]) -> usize {
         match self {
             Self::DenseByteNode(node) => node.count_branches(key),
-            #[cfg(not(feature = "bridge_nodes"))]
             Self::LineListNode(node) => node.count_branches(key),
-<<<<<<< HEAD
+            #[cfg(feature = "bridge_nodes")]
+            Self::BridgeNode(node) => node.count_branches(key),
             Self::TinyRefNode(node) => node.count_branches(key),
             Self::CellByteNode(node) => node.count_branches(key),
             Self::EmptyNode(node) => node.count_branches(key),
-=======
-            #[cfg(feature = "bridge_nodes")]
-            Self::BridgeNode(node) => node.count_branches(key),
->>>>>>> 43602508
         }
     }
     #[inline(always)]
     pub fn node_branches_mask(&self, key: &[u8]) -> [u64; 4] {
         match self {
             Self::DenseByteNode(node) => node.node_branches_mask(key),
-            #[cfg(not(feature = "bridge_nodes"))]
             Self::LineListNode(node) => node.node_branches_mask(key),
-<<<<<<< HEAD
+            #[cfg(feature = "bridge_nodes")]
+            Self::BridgeNode(node) => node.node_branches_mask(key),
             Self::TinyRefNode(node) => node.node_branches_mask(key),
             Self::CellByteNode(node) => node.node_branches_mask(key),
             Self::EmptyNode(node) => node.node_branches_mask(key),
-=======
-            #[cfg(feature = "bridge_nodes")]
-            Self::BridgeNode(node) => node.node_branches_mask(key),
->>>>>>> 43602508
         }
     }
     #[inline(always)]
     pub fn is_leaf(&self, key: &[u8]) -> bool {
         match self {
             Self::DenseByteNode(node) => node.is_leaf(key),
-            #[cfg(not(feature = "bridge_nodes"))]
             Self::LineListNode(node) => node.is_leaf(key),
-<<<<<<< HEAD
+            #[cfg(feature = "bridge_nodes")]
+            Self::BridgeNode(node) => node.is_leaf(key),
             Self::TinyRefNode(node) => node.is_leaf(key),
             Self::CellByteNode(node) => node.is_leaf(key),
             Self::EmptyNode(node) => node.is_leaf(key),
-=======
-            #[cfg(feature = "bridge_nodes")]
-            Self::BridgeNode(node) => node.is_leaf(key),
->>>>>>> 43602508
         }
     }
     pub fn prior_branch_key(&self, key: &[u8]) -> &[u8] {
         match self {
             Self::DenseByteNode(node) => node.prior_branch_key(key),
-            #[cfg(not(feature = "bridge_nodes"))]
             Self::LineListNode(node) => node.prior_branch_key(key),
-<<<<<<< HEAD
+            #[cfg(feature = "bridge_nodes")]
+            Self::BridgeNode(node) => node.prior_branch_key(key),
             Self::TinyRefNode(node) => node.prior_branch_key(key),
             Self::CellByteNode(node) => node.prior_branch_key(key),
             Self::EmptyNode(node) => node.prior_branch_key(key),
-=======
-            #[cfg(feature = "bridge_nodes")]
-            Self::BridgeNode(node) => node.prior_branch_key(key),
->>>>>>> 43602508
         }
     }
     pub fn get_sibling_of_child(&self, key: &[u8], next: bool) -> (Option<u8>, Option<&'a dyn TrieNode<V>>) {
         match self {
             Self::DenseByteNode(node) => node.get_sibling_of_child(key, next),
-            #[cfg(not(feature = "bridge_nodes"))]
             Self::LineListNode(node) => node.get_sibling_of_child(key, next),
-<<<<<<< HEAD
+            #[cfg(feature = "bridge_nodes")]
+            Self::BridgeNode(node) => node.get_sibling_of_child(key, next),
             Self::TinyRefNode(node) => node.get_sibling_of_child(key, next),
             Self::CellByteNode(node) => node.get_sibling_of_child(key, next),
             Self::EmptyNode(node) => node.get_sibling_of_child(key, next),
-=======
-            #[cfg(feature = "bridge_nodes")]
-            Self::BridgeNode(node) => node.get_sibling_of_child(key, next),
->>>>>>> 43602508
         }
     }
     pub fn get_node_at_key(&self, key: &[u8]) -> AbstractNodeRef<V> {
         match self {
             Self::DenseByteNode(node) => node.get_node_at_key(key),
-            #[cfg(not(feature = "bridge_nodes"))]
             Self::LineListNode(node) => node.get_node_at_key(key),
-<<<<<<< HEAD
+            #[cfg(feature = "bridge_nodes")]
+            Self::BridgeNode(node) => node.get_node_at_key(key),
             Self::TinyRefNode(node) => node.get_node_at_key(key),
             Self::CellByteNode(node) => node.get_node_at_key(key),
             Self::EmptyNode(node) => node.get_node_at_key(key),
-=======
-            #[cfg(feature = "bridge_nodes")]
-            Self::BridgeNode(node) => node.get_node_at_key(key),
->>>>>>> 43602508
         }
     }
 
@@ -913,7 +802,6 @@
 
 /// Ensures the node is a CellByteNode
 ///
-<<<<<<< HEAD
 /// Returns `true` if the node was upgraded and `false` if it already was a CellByteNode
 pub(crate) fn make_cell_node<V: Clone + Send + Sync>(node: &mut TrieNodeODRc<V>) -> bool {
     match node.borrow().as_tagged() {
@@ -923,19 +811,6 @@
             *node = replacement;
             true
         },
-=======
-/// Returns `true` if the node was upgraded and `false` if it already was a DenseByteNode
-fn make_dense<V: Clone>(node: &mut TrieNodeODRc<V>) -> bool {
-    if node.borrow().as_dense().is_some() {
-        false
-    } else {
-        #[cfg(not(feature = "bridge_nodes"))]
-        let replacement = node.make_mut().as_list_mut().unwrap().convert_to_dense(3);
-        #[cfg(feature = "bridge_nodes")]
-        let replacement = node.make_mut().as_bridge_mut().unwrap().convert_to_dense(2);
-        *node = replacement;
-        true
->>>>>>> 43602508
     }
 }
 
