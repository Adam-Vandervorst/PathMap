--- conflicted
+++ resolved
@@ -290,11 +290,7 @@
     /// If `key.len() == 0` this method will return a reference to or a clone of the node.
     ///
     /// If `self.node_is_empty() == true`, this method should return `AbstractNodeRef::None`
-<<<<<<< HEAD
-    fn get_node_at_key(&self, key: &[u8]) -> AbstractNodeRef<V, A>;
-=======
-    fn get_node_at_key(&self, key: &[u8]) -> AbstractNodeRef<'_, V>;
->>>>>>> 38f60f52
+    fn get_node_at_key(&self, key: &[u8]) -> AbstractNodeRef<'_, V, A>;
 
     /// Returns a node which is the the portion of the node rooted at `key`, or `None` if `key` does
     /// not specify a path within the node
@@ -341,17 +337,10 @@
     fn tag(&self) -> usize;
 
     /// Returns a [TaggedNodeRef] referencing this node
-<<<<<<< HEAD
-    fn as_tagged(&self) -> TaggedNodeRef<V, A>;
+    fn as_tagged(&self) -> TaggedNodeRef<'_, V, A>;
 
     /// Returns a [TaggedNodeRefMut] referencing this node
-    fn as_tagged_mut(&mut self) -> TaggedNodeRefMut<V, A>;
-=======
-    fn as_tagged(&self) -> TaggedNodeRef<'_, V>;
-
-    /// Returns a [TaggedNodeRefMut] referencing this node
-    fn as_tagged_mut(&mut self) -> TaggedNodeRefMut<'_, V>;
->>>>>>> 38f60f52
+    fn as_tagged_mut(&mut self) -> TaggedNodeRefMut<'_, V, A>;
 
     /// Migrates the contents of the node into a new CellByteNode.  After this method, `self` will be empty
     fn convert_to_cell_node(&mut self) -> TrieNodeODRc<V, A>;
@@ -1085,11 +1074,7 @@
             Self::EmptyNode => <EmptyNode as TrieNode<V, A>>::get_sibling_of_child(&crate::empty_node::EMPTY_NODE, key, next),
         }
     }
-<<<<<<< HEAD
-    pub fn get_node_at_key(&self, key: &[u8]) -> AbstractNodeRef<V, A> {
-=======
-    pub fn get_node_at_key(&self, key: &[u8]) -> AbstractNodeRef<'_, V> {
->>>>>>> 38f60f52
+    pub fn get_node_at_key(&self, key: &[u8]) -> AbstractNodeRef<'_, V, A> {
         match self {
             Self::DenseByteNode(node) => node.get_node_at_key(key),
             Self::LineListNode(node) => node.get_node_at_key(key),
@@ -1328,28 +1313,30 @@
             let new_node = crate::line_list_node::LineListNode::new_in(alloc.clone());
             Self::new_in(new_node, alloc)
         }
-        #[cfg(feature = "nightly")]
-        #[inline]
-        pub(crate) fn new_from_arc<'odb>(arc: Arc<dyn TrieNode<V, A> + 'odb, A>) -> Self
-            where V: 'odb
-        {
-            let inner = arc as Arc<dyn TrieNode<V, A>, A>;
-            //SAFETY NOTE: The key to making this abstraction safe is the bound on this method,
-            // such that it's impossible to create this wrapper around a concrete type unless the
-            // same lifetime can bound both the trait's type parameter and the type itself
-            unsafe { Self(core::mem::transmute(inner)) }
-        }
-        #[cfg(not(feature = "nightly"))]
-        #[inline]
-        pub(crate) fn new_from_arc<'odb>(arc: Arc<dyn TrieNode<V, A> + 'odb>) -> Self
-            where V: 'odb
-        {
-            let inner = arc as Arc<dyn TrieNode<V, A>>;
-            //SAFETY NOTE: The key to making this abstraction safe is the bound on this method,
-            // such that it's impossible to create this wrapper around a concrete type unless the
-            // same lifetime can bound both the trait's type parameter and the type itself
-            unsafe { Self(core::mem::transmute(inner)) }
-        }
+        //GOAT, Seems like we don't use this impl anymore
+        // #[cfg(feature = "nightly")]
+        // #[inline]
+        // pub(crate) fn new_from_arc<'odb>(arc: Arc<dyn TrieNode<V, A> + 'odb, A>) -> Self
+        //     where V: 'odb
+        // {
+        //     let inner = arc as Arc<dyn TrieNode<V, A>, A>;
+        //     //SAFETY NOTE: The key to making this abstraction safe is the bound on this method,
+        //     // such that it's impossible to create this wrapper around a concrete type unless the
+        //     // same lifetime can bound both the trait's type parameter and the type itself
+        //     unsafe { Self(core::mem::transmute(inner)) }
+        // }
+        //GOAT, Seems like we don't use this impl anymore
+        // #[cfg(not(feature = "nightly"))]
+        // #[inline]
+        // pub(crate) fn new_from_arc<'odb>(arc: Arc<dyn TrieNode<V, A> + 'odb>) -> Self
+        //     where V: 'odb
+        // {
+        //     let inner = arc as Arc<dyn TrieNode<V, A>>;
+        //     //SAFETY NOTE: The key to making this abstraction safe is the bound on this method,
+        //     // such that it's impossible to create this wrapper around a concrete type unless the
+        //     // same lifetime can bound both the trait's type parameter and the type itself
+        //     unsafe { Self(core::mem::transmute(inner)) }
+        // }
         #[inline]
         pub(crate) fn refcount(&self) -> usize {
             Arc::strong_count(&self.0)
